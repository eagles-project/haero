--- conflicted
+++ resolved
@@ -159,12 +159,8 @@
   auto phi_local = phi;
   auto phi0_local = phi0;
   auto w_local = w;
-<<<<<<< HEAD
   auto nlev_p1 = nlev_+1;
   Kokkos::parallel_for("HostDynamics::InterfaceUpdate", PackInfo::num_packs(nlev_p1), 
-=======
-  Kokkos::parallel_for("HostDynamics::InterfaceUpdate", PackInfo::num_packs(nlev_+1),
->>>>>>> 5f9da365
     KOKKOS_LAMBDA (const int pack_idx) {
     for (int vi=0; vi<PackInfo::vec_end(nlev_p1,pack_idx); ++vi) {
       const Real phi0 = phi0_local(pack_idx)[vi];
@@ -180,12 +176,8 @@
   auto rho0_local = rho0;
   auto thetav_local = thetav;
   auto p_local = p;
-<<<<<<< HEAD
   auto nlev_local = nlev_;
   Kokkos::parallel_for("HostDynamics::MidpointUpdate", PackInfo::num_packs(nlev_local), 
-=======
-  Kokkos::parallel_for("HostDynamics::MidpointUpdate", PackInfo::num_packs(nlev_),
->>>>>>> 5f9da365
     KOKKOS_LAMBDA (const int pack_idx) {
     for (int vi=0; vi<PackInfo::vec_end(nlev_local, pack_idx); ++vi) {
       const int k = PackInfo::array_idx(pack_idx,vi);
