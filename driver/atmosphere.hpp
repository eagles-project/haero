--- conflicted
+++ resolved
@@ -3,12 +3,8 @@
 
 #include "haero/haero_config.hpp"
 #include "haero/physical_constants.hpp"
-<<<<<<< HEAD
-#include "haero/floating_point_utils.hpp"
-=======
 #include "haero/floating_point.hpp"
 #include "ekat/ekat_assert.hpp"
->>>>>>> 1edaa88d
 #include "kokkos/Kokkos_Core.hpp"
 #include <cmath>
 
@@ -54,17 +50,6 @@
   } params;
 };
 
-<<<<<<< HEAD
-AtmosphericConditions hydrostatic_conditions(const Real& p0, const Real& T0, const Real& Gamma,
-                                             const Real& qv0, const Real& qv1);
-
-/// virtual temperature appx. factor [K]
-static constexpr Real alpha_v = 0.61;
-
-/** @brief Computes temperature from virtual temperature an water vapor mixing ratio,
-@f$ T(T_v, q_v) @f$.
-
-=======
 /** Construct and return a hydrostatic instance of AtmosphericConditions
 
   @param [in] p0 reference pressure [Pa]
@@ -82,17 +67,12 @@
 /** @brief Computes temperature from virtual temperature an water vapor mixing ratio,
 @f$ T(T_v, q_v) @f$.
 
->>>>>>> 1edaa88d
   @param [in] tv virtual temperature [K]
   @param [in] qv water vapor mixing ratio [kg h2o / kg air]
   @return temperature [K]
 */
 KOKKOS_INLINE_FUNCTION
-<<<<<<< HEAD
-Real temperature_from_virtual_temperature(const Real& tv, const Real& qv) {
-=======
 Real temperature_from_virtual_temperature(const Real tv, const Real qv) {
->>>>>>> 1edaa88d
   return tv / (1 + alpha_v * qv);
 }
 
@@ -104,12 +84,6 @@
   @return virtual temperature
 */
 KOKKOS_INLINE_FUNCTION
-<<<<<<< HEAD
-Real virtual_temperature(const Real& z, const Real& T0, const Real& Gamma) {
-  return T0 - Gamma * z;
-}
-
-=======
 Real virtual_temperature(const Real z, const Real T0, const Real Gamma) {
   return T0 - Gamma * z;
 }
@@ -127,7 +101,6 @@
   return virtual_temperature(z, conds.params.hydrostatic.T0, conds.params.hydrostatic.lapse_rate);
 }
 
->>>>>>> 1edaa88d
 /** @brief Water vapor mixing ratio profile, @f$ q_v(z) @f
 
   @param [in] z height [m]
@@ -136,12 +109,6 @@
   @return @f$ q_v @f$
 */
 KOKKOS_INLINE_FUNCTION
-<<<<<<< HEAD
-Real water_vapor_mixing_ratio(const Real& z, const Real& qv0, const Real& qv1) {
-  return qv0 * std::exp(-qv1 * z);
-}
-
-=======
 Real water_vapor_mixing_ratio(const Real z, const Real qv0, const Real qv1) {
   return qv0 * std::exp(-qv1 * z);
 }
@@ -159,7 +126,6 @@
                                      conds.params.hydrostatic.qv1);
 }
 
->>>>>>> 1edaa88d
 /** @brief Computes the hydrostatic pressure at a given height, based on a virtual temperature
   profile with constant lapse rate @f$ \Gamma = -\frac{\partial T_v}{\partial z} \ge 0 @f$.
 
@@ -170,15 +136,9 @@
   @return p [Pa]
 */
 KOKKOS_INLINE_FUNCTION
-<<<<<<< HEAD
-Real hydrostatic_pressure_at_height(const Real& z, const Real& p0, const Real& T0, const Real& Gamma) {
-  Real result = 0;
-  if (FloatingPointHelper<Real>::fp_zero(Gamma)) {
-=======
 Real hydrostatic_pressure_at_height(const Real z, const Real p0, const Real T0, const Real Gamma) {
   Real result = 0;
   if (FloatingPoint<Real>::zero(Gamma)) {
->>>>>>> 1edaa88d
     result = p0 * std::exp(-gravity_m_per_s2 * z / (r_gas_dry_air_joule_per_k_per_kg * T0));
   }
   else {
@@ -188,8 +148,6 @@
   return result;
 }
 
-<<<<<<< HEAD
-=======
 /** @brief Computes the hydrostatic pressure at a given height, based on a virtual temperature
   profile with constant lapse rate @f$ \Gamma = -\frac{\partial T_v}{\partial z} \ge 0 @f$.
 
@@ -205,27 +163,18 @@
                                            conds.params.hydrostatic.lapse_rate);
 }
 
->>>>>>> 1edaa88d
 /** @brief Computes the height based on hydrostatic pressure.
 
     @param [in] p pressure [Pa]
     @param [in] p0 reference pressure [Pa]
     @param [in] T0 reference virtual temperature
     @param [in] Gamma virtual temperature lapse rate, @f$\Gamma = -\frac{\partial T_v}{\partial z} \ge 0 @f$
-<<<<<<< HEAD
-*/
-KOKKOS_INLINE_FUNCTION
-Real height_at_pressure(const Real& p, const Real& p0, const Real& T0, const Real& Gamma) {
-  Real result = 0;
-  if (FloatingPointHelper<Real>::fp_zero(Gamma)) {
-=======
     @return height [m]
 */
 KOKKOS_INLINE_FUNCTION
 Real height_at_pressure(const Real p, const Real p0, const Real T0, const Real Gamma) {
   Real result = 0;
   if (FloatingPoint<Real>::zero(Gamma)) {
->>>>>>> 1edaa88d
     result = -r_gas_dry_air_joule_per_k_per_kg * T0 * std::log(p/p0)/gravity_m_per_s2;
   }
   else {
@@ -234,8 +183,6 @@
   return result;
 }
 
-<<<<<<< HEAD
-=======
 /** @brief Computes the height based on hydrostatic pressure.
 
     @param [in] p pressure [Pa]
@@ -248,7 +195,6 @@
   return height_at_pressure(p, conds.params.hydrostatic.p0,
       conds.params.hydrostatic.T0, conds.params.hydrostatic.lapse_rate);
 }
->>>>>>> 1edaa88d
 
 /** @brief Computes the potential temperature or virtual potential temperature
 
@@ -258,11 +204,7 @@
   @return @f$ \theta @f$ or @f$ \theta_v @f$, depending on first argument @f$ T @f$ or @f$ T_v @f$
 */
 KOKKOS_INLINE_FUNCTION
-<<<<<<< HEAD
-Real potential_temperature(const Real& t, const Real& p, const Real& p0) {
-=======
 Real potential_temperature(const Real t, const Real p, const Real p0) {
->>>>>>> 1edaa88d
   return t * std::pow(p0/p, r_gas_dry_air_joule_per_k_per_kg / cp_dry_air_joule_per_k_per_kg);
 }
 
