--- conflicted
+++ resolved
@@ -1,24 +1,5 @@
 #include "atmosphere.hpp"
 #include "ekat/ekat_assert.hpp"
-<<<<<<< HEAD
-#include "haero/floating_point_utils.hpp"
-
-namespace haero {
-
-using fp_helper = FloatingPointHelper<Real>;
-
-AtmosphericConditions hydrostatic_conditions(const Real& p0, const Real& T0, const Real& Gamma,
-  const Real& qv0, const Real& qv1) {
-
-  /// check valid input
-  EKAT_REQUIRE_MSG(fp_helper::fp_in_bounds(100000, p_std_pa),
-    "expected p0 appx. equal 100000 Pa; check units = Pa");
-  EKAT_REQUIRE_MSG(fp_helper::fp_in_bounds(T0, 273, 323),
-    "unexpected T0, check units = K");
-  EKAT_REQUIRE_MSG(fp_helper::fp_in_bounds(Gamma, 0, 0.02),
-    "unexpected lapse rate, check units = K/m");
-  EKAT_REQUIRE_MSG(fp_helper::fp_in_bounds(qv0, 0, 0.1),
-=======
 #include "haero/floating_point.hpp"
 
 namespace haero {
@@ -36,15 +17,11 @@
   EKAT_REQUIRE_MSG(fp_helper::in_bounds(Gamma, 0, 0.02),
     "unexpected lapse rate, check units = K/m");
   EKAT_REQUIRE_MSG(fp_helper::in_bounds(qv0, 0, 0.1),
->>>>>>> 1edaa88d
     "unexpected water vapor mixing ratio; check units = kg/kg");
   EKAT_REQUIRE_MSG(qv1 >= 0, "nonnegative decay rate required.");
 
   AtmosphericConditions result;
-<<<<<<< HEAD
-=======
   result.model = AtmosphericConditions::hydrostatic;
->>>>>>> 1edaa88d
   result.params.hydrostatic.p0 = p0;
   result.params.hydrostatic.T0 = T0;
   result.params.hydrostatic.lapse_rate = Gamma;
