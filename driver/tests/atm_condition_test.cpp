--- conflicted
+++ resolved
@@ -23,8 +23,6 @@
               << "\tphi0 = " << conds.params.uniform.phi0 << '\n'
               << "\tN0   = " << conds.params.uniform.N0 << '\n';
   }
-<<<<<<< HEAD
-=======
 
   SECTION("hydrostatic") {
     const Real p0 = 100000;
@@ -59,5 +57,4 @@
 
 
   }
->>>>>>> 1edaa88d
 }