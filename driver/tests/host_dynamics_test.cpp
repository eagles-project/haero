#include <algorithm>
#include <iomanip>
#include <iostream>
#include <limits>
#include <numeric>
#include <sstream>
#include <vector>

#include "catch2/catch.hpp"
#include "driver/host_params.hpp"
#include "driver/ncwriter.hpp"
#include "driver/ncwriter_impl.hpp"
#include "ekat/ekat_pack_kokkos.hpp"
#include "haero/atmosphere.hpp"
#include "haero/math_helpers.hpp"

#define private \
 public  // unit tests need to access HostDynamics private variables
#include "driver/host_dynamics.hpp"
#undef private  // back to normal

using namespace haero;
using namespace driver;

struct HydrostaticBalanceTest {
  int nerr;
  HydrostaticBalanceTest() : nerr(0) {}
  void run_test(const HostDynamics& dyn, const AtmosphericConditions& ac,
                const Real tol = FloatingPoint<Real>::zero_tol);
};

struct UniformThicknessHeightTest {
  int nerr;
  Real dzval;
  UniformThicknessHeightTest(const Real layer_depth)
      : nerr(0), dzval(layer_depth) {}
  void run_test(const HostDynamics& dyn,
                const Real tol = FloatingPoint<Real>::zero_tol);
};

struct HypsometricLevelsTest {
  int nerr;
  HypsometricLevelsTest() : nerr(0) {}
  void run_test(const HostDynamics& dyn, const AtmosphericConditions& ac,
                const Real tol = FloatingPoint<Real>::zero_tol);
};

struct VerticalConvergenceTests {
  int nlevstart;
  int ntests;
  std::vector<Real> hypso_maxres;
  std::vector<Real> hypso_avgres;
  std::vector<Real> hypso_avgrate;
  std::vector<Real> hypso_rate;
  std::vector<Real> hydro_maxres;
  std::vector<Real> hydro_avgres;
  std::vector<Real> hydro_rate;
  std::vector<Real> hydro_avgrate;
  std::vector<Real> ps_res;
  std::vector<Real> ps_rate;
  std::vector<Real> ztop_res;
  std::vector<Real> ztop_rate;
  std::vector<int> nlevs;

  Real avg_rate_hydro_max;
  Real avg_rate_hydro_avg;
  Real avg_rate_hypso_max;
  Real avg_rate_hypso_avg;
  Real max_ps_err;
  Real max_ztop_err;

  VerticalConvergenceTests(const int nlev0 = 10, const int nt = 5)
      : nlevstart(nlev0),
        ntests(nt),
        hypso_maxres(nt, 0),
        hypso_avgres(nt, 0),
        hypso_avgrate(nt, 0),
        hypso_rate(nt, 0),
        hydro_maxres(nt, 0),
        hydro_avgres(nt, 0),
        hydro_rate(nt, 0),
        hydro_avgrate(nt, 0),
        ps_res(nt, 0),
        ps_rate(nt, 0),
        ztop_res(nt, 0),
        ztop_rate(nt, 0),
        nlevs(nt) {
    EKAT_ASSERT(nlev0 > 0);
    EKAT_ASSERT(nt > 0);
    for (int i = 0; i < nt; ++i) {
      nlevs[i] = std::pow(2, i) * nlevstart;
    }
  }

  VerticalConvergenceTests(const std::vector<int>& levels)
      : nlevstart(levels[0]),
        ntests(levels.size()),
        hypso_maxres(levels.size(), 0),
        hypso_avgres(levels.size(), 0),
        hypso_avgrate(levels.size(), 0),
        hypso_rate(levels.size(), 0),
        hydro_maxres(levels.size(), 0),
        hydro_avgres(levels.size(), 0),
        hydro_rate(levels.size(), 0),
        hydro_avgrate(levels.size(), 0),
        ps_res(levels.size(), 0),
        ps_rate(levels.size(), 0),
        ztop_res(levels.size(), 0),
        ztop_rate(levels.size(), 0),
        nlevs(levels) {}

  void run_hypsometric_test(const int test_idx, const HostDynamics& dyn,
                            const AtmosphericConditions& ac);
  void run_hydrostatic_test(const int test_idx, const HostDynamics& dyn,
                            const AtmosphericConditions& ac);
  void run_ps_test(const int test_idx, const HostDynamics& dyn,
                   const AtmosphericConditions& ac);
  void run_ztop_test(const int test_idx, const HostDynamics& dyn,
                     const AtmosphericConditions& ac);
  void compute_appx_conv_rates();
  std::string info_string() const;
};

TEST_CASE("driver dynamics", "") {
  const Real Tv0 = 300;
  const Real Gammav = 0.01;
  const Real w0 = 1;
  const Real tperiod = 900;
  const Real qv0 = 0.015;
  const Real qv1 = 2.5E-3;

  HydrostaticBalanceTest hbtest;
  HypsometricLevelsTest hypsotest;

  SECTION("z_unif_init") {
    std::cout << "Uniform height levels\n";
    const int nlev = 320;
    const Real ztop = 20E3;
    const AtmosphericConditions conds(Tv0, Gammav, w0, ztop, tperiod, qv0, qv1);
    std::cout << conds.info_string();

    UniformThicknessHeightTest onedz(ztop / nlev);

    HostDynamics zdyn(nlev);
    zdyn.init_from_uniform_heights(conds);
    std::cout << zdyn.info_string();
    hbtest.run_test(zdyn, conds, FloatingPoint<Real>::zero_tol);
    onedz.run_test(zdyn, (std::is_same<float, Real>::value
                              ? 1.1e-3
                              : 30 * FloatingPoint<Real>::zero_tol));
    hypsotest.run_test(zdyn, conds, 1.5e-2);

    REQUIRE(hbtest.nerr == 0);
    REQUIRE(onedz.nerr == 0);
    REQUIRE(hypsotest.nerr == 0);

    std::cout << "\tinitialization unit tests complete\n";

    /// Create a new netcdf file
    const std::string fname = "host_dynamics_test_zinit_unif.nc";
    NcWriter writer(fname);
    writer.define_time_var();
    zdyn.nc_init_dynamics_variables(writer, conds);

    std::cout << "ncwriter initialized\n";

    size_t time_idx = 0;
    zdyn.nc_write_data(writer, time_idx);
    Kokkos::View<PackType*> temperature("temperature",
                                        PackInfo::num_packs(nlev));
    Kokkos::View<PackType*> rel_humidity("relative_humidity",
                                         PackInfo::num_packs(nlev));
    Kokkos::View<PackType*> level_heights("level_heights",
                                          PackInfo::num_packs(nlev + 1));
    auto atm =
        zdyn.create_atmospheric_state(temperature, rel_humidity, level_heights);
    writer.define_atm_state_vars(atm);
    writer.add_atm_state_data(atm, time_idx);

    Real t = 0.5 * conds.tperiod;
    ++time_idx;

    zdyn.update(t, conds);
    zdyn.update_atmospheric_state(atm);
    writer.add_time_value(t);
    zdyn.nc_write_data(writer, time_idx);
    writer.add_atm_state_data(atm, time_idx);

    writer.close();
  }

  SECTION("height init -- specified heights") {
    std::cout << "User-specified height levels\n";

    const int nlev = 20;
    /// In actual examples, these would come from an input yaml file
    std::vector<Real> z_vals(nlev + 1);
    const Real ztop = 20E3;
    for (int i = 0; i < nlev + 1; ++i) {
      z_vals[i] = square(Real(i) / Real(nlev)) * ztop;
    }
    AtmosphericConditions conds(Tv0, Gammav, w0, ztop, tperiod, qv0, qv1);
    std::cout << conds.info_string();

    HostDynamics zdyn(nlev);
    zdyn.init_from_interface_heights(z_vals, conds);
    std::cout << zdyn.info_string();
    hbtest.run_test(zdyn, conds);
    hypsotest.run_test(zdyn, conds, 0.024);

    REQUIRE(hbtest.nerr == 0);
    REQUIRE(hypsotest.nerr == 0);

    /// Create a new netcdf file
    const std::string fname = "host_dynamics_test_zinit.nc";
    NcWriter writer(fname);
    writer.define_time_var();
    zdyn.nc_init_dynamics_variables(writer, conds);

    size_t time_idx = 0;
    zdyn.nc_write_data(writer, time_idx);
    Kokkos::View<PackType*> temperature("temperature",
                                        PackInfo::num_packs(nlev));
    Kokkos::View<PackType*> rel_humidity("relative_humidity",
                                         PackInfo::num_packs(nlev));
    Kokkos::View<PackType*> level_heights("level_heights",
                                          PackInfo::num_packs(nlev + 1));
    auto atm =
        zdyn.create_atmospheric_state(temperature, rel_humidity, level_heights);
    writer.define_atm_state_vars(atm);
    writer.add_atm_state_data(atm, time_idx);

    Real t = 0.5 * conds.tperiod;
    ++time_idx;
    zdyn.update(t, conds);
    zdyn.update_atmospheric_state(atm);

    writer.add_time_value(t);
    zdyn.nc_write_data(writer, time_idx);
    writer.add_atm_state_data(atm, time_idx);

    writer.close();
  }

  SECTION("pressure_init -- uniform pressures") {
    const int nlev = 20;
    const Real ztop = 20E3;
    const AtmosphericConditions conds(Tv0, Gammav, w0, ztop, tperiod, qv0, qv1);
    std::cout << conds.info_string();

    HostDynamics pdyn(nlev);
    pdyn.init_from_uniform_pressures(conds);
    std::cout << pdyn.info_string();

    hbtest.run_test(pdyn, conds);
    hypsotest.run_test(pdyn, conds, 0.07);

    REQUIRE(hbtest.nerr == 0);
    REQUIRE(hypsotest.nerr == 0);

    /// Create a new netcdf file
    const std::string fname = "host_dynamics_test_pinit_unif.nc";

    NcWriter writer(fname);
    writer.define_time_var();
    pdyn.nc_init_dynamics_variables(writer, conds);

    size_t time_idx = 0;
    pdyn.nc_write_data(writer, time_idx);
    Kokkos::View<PackType*> temperature("temperature",
                                        PackInfo::num_packs(nlev));
    Kokkos::View<PackType*> rel_humidity("relative_humidity",
                                         PackInfo::num_packs(nlev));
    Kokkos::View<PackType*> level_heights("level_heights",
                                          PackInfo::num_packs(nlev + 1));
    auto atm =
        pdyn.create_atmospheric_state(temperature, rel_humidity, level_heights);
    writer.define_atm_state_vars(atm);
    writer.add_atm_state_data(atm, time_idx);

    Real t = 0.5 * conds.tperiod;
    ++time_idx;
    pdyn.update(t, conds);
    pdyn.update_atmospheric_state(atm);

    writer.add_time_value(t);
    pdyn.nc_write_data(writer, time_idx);
    writer.add_atm_state_data(atm, time_idx);

    writer.close();
  }

  SECTION("pressure_init -- specified pressures") {
    /// In actual examples, these would come from an input yaml file
    const std::vector<Real> p_vals = {20000, 30000, 40000, 50000, 60000,
                                      70000, 85000, 92500, 100000};
    /// Assume input is interfaces
    const int nlev = p_vals.size() - 1;
    const Real ztop =
        height_at_pressure(p_vals[0], AtmosphericConditions::pref, Tv0, Gammav);
    AtmosphericConditions conds(Tv0, Gammav, w0, ztop, tperiod, qv0, qv1);
    std::cout << conds.info_string();
    HostDynamics pdyn(nlev);
    pdyn.init_from_interface_pressures(p_vals, conds);
    std::cout << pdyn.info_string();
    hbtest.run_test(pdyn, conds);
    hypsotest.run_test(pdyn, conds, 0.27);

    REQUIRE(hbtest.nerr == 0);
    REQUIRE(hypsotest.nerr == 0);

    /// Create a new netcdf file
    const std::string fname = "host_dynamics_test_pinit.nc";
    NcWriter writer(fname);
    writer.define_time_var();
    pdyn.nc_init_dynamics_variables(writer, conds);

    size_t time_idx = 0;
    pdyn.nc_write_data(writer, time_idx);
    Kokkos::View<PackType*> temperature("temperature",
                                        PackInfo::num_packs(nlev));
    Kokkos::View<PackType*> rel_humidity("relative_humidity",
                                         PackInfo::num_packs(nlev));
    Kokkos::View<PackType*> level_heights("level_heights",
                                          PackInfo::num_packs(nlev + 1));
    auto atm =
        pdyn.create_atmospheric_state(temperature, rel_humidity, level_heights);
    writer.define_atm_state_vars(atm);
    writer.add_atm_state_data(atm, time_idx);

    Real t = 0.5 * conds.tperiod;
    ++time_idx;
    pdyn.update(t, conds);
    pdyn.update_atmospheric_state(atm);

    writer.add_time_value(t);
    pdyn.nc_write_data(writer, time_idx);
    writer.add_atm_state_data(atm, time_idx);

    writer.close();
  }
}

TEST_CASE("vertical_convergence_dynamics_init", "[convergence]") {
  const std::vector<int> nlevs = {10,  20,  40,  80,  120, 160, 180,
                                  200, 220, 240, 280, 320, 400, 640};
  //   VerticalConvergenceTests convtests(10,8);
  VerticalConvergenceTests convtests(nlevs);
  const Real Tv0 = 300;
  const Real Gammav = 0.01;
  const Real w0 = 1;
  const Real tperiod = 900;
  const Real qv0 = 0.015;
  const Real qv1 = 2.5E-3;
  const Real ztop = 20E3;
  const AtmosphericConditions conds(Tv0, Gammav, w0, ztop, tperiod, qv0, qv1);

  SECTION("uniform dz tests") {
    for (int i = 0; i < convtests.ntests; ++i) {
      const int nlev = convtests.nlevs[i];
      HostDynamics zdyn(nlev);
      zdyn.init_from_uniform_heights(conds);
      convtests.run_hydrostatic_test(i, zdyn, conds);
      convtests.run_hypsometric_test(i, zdyn, conds);
      convtests.run_ps_test(i, zdyn, conds);
      convtests.run_ztop_test(i, zdyn, conds);
    }

    convtests.compute_appx_conv_rates();
    std::cout << convtests.info_string();

    // ptop + sum of all levels' pressure must equal surface pressure
<<<<<<< HEAD
    REQUIRE(FloatingPoint<Real>::zero(convtests.max_ps_err,
      (std::is_same<float,Real>::value ? 1.6e-2 : FloatingPoint<Real>::zero_tol)));
=======
    REQUIRE(FloatingPoint<Real>::zero(
        convtests.max_ps_err,
        (std::is_same<float, Real>::value ? 8e-3
                                          : FloatingPoint<Real>::zero_tol)));
>>>>>>> 61a057e2
    // sum of level thicknesses must equal ztop
    REQUIRE(FloatingPoint<Real>::zero(
        convtests.max_ztop_err, (std::is_same<float, Real>::value
                                     ? 5.3e-2
                                     : 600 * FloatingPoint<Real>::zero_tol)));

#if HAERO_DOUBLE_PRECISION
    // rate of average error in hydrostatic equation should converge at 2nd
    // order
    REQUIRE(FloatingPoint<Real>::equiv(convtests.avg_rate_hydro_max, 2, 0.01));
    // rate of max error in hydrostatic equation should converge at 2nd order
    REQUIRE(FloatingPoint<Real>::equiv(convtests.avg_rate_hydro_avg, 2, 0.01));
    // rate of average error in hypsometric equation should converge at 3rd
    // order
    REQUIRE(FloatingPoint<Real>::equiv(convtests.avg_rate_hypso_max, 3, 0.05));
    // rate of max error in hypsometric equation should converge at 3rd order
    REQUIRE(FloatingPoint<Real>::equiv(convtests.avg_rate_hypso_avg, 3, 0.01));
#endif
  }

  //   SECTION("uniform dp tests") {
  //
  //   }
}

void HydrostaticBalanceTest::run_test(const HostDynamics& dyn,
                                      const AtmosphericConditions& ac,
                                      const Real tol) {
  using namespace constants;
  nerr = 0;

  const auto phi = ekat::scalarize(dyn.phi);
  const auto p = ekat::scalarize(dyn.p);

  Kokkos::parallel_reduce(
      "HydrostaticBalanceTest::run_test", dyn.nlev(),
      KOKKOS_LAMBDA(const int k, int& errct) {
        // Taylor et al. 2020 fig. 1 level idx = k+1

        const int kphalf_idx = k + 1;  // array idx of interface k + 1/2
        const int kmhalf_idx = k;      // array idx of interface k - 1/2

        const Real phimid = 0.5 * (phi(kmhalf_idx) + phi(kphalf_idx));
        const Real zmid = phimid / gravity;
        const Real pres = hydrostatic_pressure_at_height(zmid, ac);

        if (!FloatingPoint<Real>::zero((pres - p(k)) / p(k), tol)) {
          ++errct;
          printf(
              "hydrostatic test level %d: p = %f, expected = %f; |diff| = "
              "%18.15g, tol = %g\n",
              k, p(k), pres, std::abs(pres - p(k)) / p(k), tol);
        }
      },
      nerr);

  if (nerr == 0) {
    std::cout << "Hydrostatic balance test passed with tolerance = " << tol
              << "\n";
  } else {
    std::cout << "Hydrostatic balance test failed\n";
  }
}

void UniformThicknessHeightTest::run_test(const HostDynamics& dyn,
                                          const Real tol) {
  const auto dz = ekat::scalarize(dyn.dz);
  nerr = 0;
  const Real dzval_ = dzval;
  Kokkos::parallel_reduce(
      "UniformThicknessHeightTest::run_test", dyn.nlev(),
      KOKKOS_LAMBDA(const int k, int& errct) {
        if (!FloatingPoint<Real>::equiv(dz(k), dzval_, tol)) {
          printf("unif. dz level %d, dz = %f; expected %f; |diff| = %18.15g\n",
                 k, dz(k), dzval_, std::abs(dz(k) - dzval_));
          ++errct;
        }
      },
      nerr);
  if (nerr == 0) {
    std::cout << "Uniform height thickness test passed with tolerance " << tol
              << "\n";
  } else {
    std::cout << "Uniform height thickness test failed with tolerance " << tol
              << "\n";
  }
}

void HypsometricLevelsTest::run_test(const HostDynamics& dyn,
                                     const AtmosphericConditions& ac,
                                     const Real tol) {
  using namespace constants;
  nerr = 0;
  const int nlev = dyn.nlev();
  const auto dz = ekat::scalarize(dyn.dz);
  const auto thetav = ekat::scalarize(dyn.thetav);
  const auto p = ekat::scalarize(dyn.p);
  const auto pint = ekat::scalarize(dyn.phydro_int);
  Kokkos::parallel_reduce(
      "HypsometricLevelsTest::run_test", nlev,
      KOKKOS_LAMBDA(const int k, int& errct) {
        if (k > 0 && k < nlev - 1) {
          const Real Tv = thetav(k) * exner_function(p(k));
          const Real p1 = pint(k);
          const Real p2 = pint(k + 1);
          const Real dzhypso =
              -r_gas_dry_air * Tv * std::log(p1 / p2) / gravity;
          if (!FloatingPoint<Real>::zero((dzhypso - dz(k)) / dz(k), tol)) {
            printf("at level %d: dz = %f, dzhypso = %f; reldiff = %f\n", k,
                   dz(k), dzhypso, std::abs(dz(k) - dzhypso) / dz(k));
            ++errct;
          }
        }
      },
      nerr);

  if (nerr == 0) {
    std::cout << "Hypsometric layer thickness test passed with tolerance "
              << tol << "\n";
  } else {
    std::cout << "Hysometric layer thickness test failed.\n";
  }
}

void VerticalConvergenceTests::run_hypsometric_test(
    const int test_idx, const HostDynamics& dyn,
    const AtmosphericConditions& ac) {
  using namespace constants;

  const auto dz = ekat::scalarize(dyn.dz);
  const auto thetav = ekat::scalarize(dyn.thetav);
  const auto p = ekat::scalarize(dyn.p);
  const auto pint = ekat::scalarize(dyn.phydro_int);

  Real maxres = 0;
  Kokkos::parallel_reduce(
      "VerticalConvergenceTests::run_hypsometric_test", dyn.nlev(),
      KOKKOS_LAMBDA(const int k, Real& res) {
        const Real Tv = thetav(k) * exner_function(p(k));
        const Real p1 = pint(k);
        const Real p2 = pint(k + 1);
        const Real dzhypso = -r_gas_dry_air * Tv * std::log(p1 / p2) / gravity;
        if (std::abs(dzhypso - dz(k)) > res) res = std::abs(dzhypso - dz(k));
      },
      Kokkos::Max<Real>(maxres));
  hypso_maxres[test_idx] = maxres;

  Real rsum = 0;
  Kokkos::parallel_reduce(
      "VerticalConvergenceTests::run_hypsometric_avg_test", dyn.nlev(),
      KOKKOS_LAMBDA(const int k, Real& ressum) {
        const Real Tv = thetav(k) * exner_function(p(k));
        const Real p1 = pint(k);
        const Real p2 = pint(k + 1);
        const Real dzhypso = -r_gas_dry_air * Tv * std::log(p1 / p2) / gravity;
        ressum += std::abs(dzhypso - dz(k));
      },
      rsum);
  hypso_avgres[test_idx] = rsum / dyn.nlev();
}

void VerticalConvergenceTests::run_hydrostatic_test(
    const int test_idx, const HostDynamics& dyn,
    const AtmosphericConditions& ac) {
  using namespace constants;

  const auto dp = ekat::scalarize(dyn.hydrostatic_dp);
  const auto dz = ekat::scalarize(dyn.dz);
  const auto rho = ekat::scalarize(dyn.rho);

  Real maxres = 0;
  Kokkos::parallel_reduce(
      "VerticalConvergenceTests::run_hydrostatic_test", dyn.nlev(),
      KOKKOS_LAMBDA(const int k, Real& res) {
        const Real dpdz = dp(k) / dz(k);
        const Real rhog = rho(k) * gravity;
        if (std::abs(dpdz + rhog) > res) res = std::abs(dpdz + rhog);
      },
      Kokkos::Max<Real>(maxres));
  hydro_maxres[test_idx] = maxres;

  Real rsum = 0;
  Kokkos::parallel_reduce(
      "VerticalConvergenceTests::run_hydrostatic_test_avg", dyn.nlev(),
      KOKKOS_LAMBDA(const int k, Real& ressum) {
        const Real dpdz = dp(k) / dz(k);
        const Real rhog = rho(k) * gravity;
        ressum += std::abs(dpdz + rhog);
      },
      rsum);
  hydro_avgres[test_idx] = rsum / dyn.nlev();
}

void VerticalConvergenceTests::run_ps_test(const int test_idx,
                                           const HostDynamics& dyn,
                                           const AtmosphericConditions& ac) {
  Real ps = 0;
  const auto dp = ekat::scalarize(dyn.hydrostatic_dp);
  Kokkos::parallel_reduce(
      "VerticalConvergenceTests::run_ps_test", dyn.nlev(),
      KOKKOS_LAMBDA(const int k, Real& psum) { psum -= dp(k); }, ps);
  ps_res[test_idx] = std::abs(ps + ac.ptop - AtmosphericConditions::pref);
}

void VerticalConvergenceTests::compute_appx_conv_rates() {
  for (int i = 1; i < nlevs.size(); ++i) {
    const Real run = std::log(nlevs[i - 1]) - std::log(nlevs[i]);
    hypso_rate[i] =
        (std::log(hypso_maxres[i]) - std::log(hypso_maxres[i - 1])) / run;
    hypso_avgrate[i] =
        (std::log(hypso_avgres[i]) - std::log(hypso_avgres[i - 1])) / run;
    hydro_rate[i] =
        (std::log(hydro_maxres[i]) - std::log(hydro_maxres[i - 1])) / run;
    hydro_avgrate[i] =
        (std::log(hydro_avgres[i]) - std::log(hydro_avgres[i - 1])) / run;
    ps_rate[i] = (std::log(ps_res[i]) - std::log(ps_res[i - 1])) / run;
    ztop_rate[i] = (std::log(ztop_res[i]) - std::log(ztop_res[i - 1])) / run;
  }

  max_ps_err = *std::max_element(ps_res.begin(), ps_res.end());
  max_ztop_err = *std::max_element(ztop_res.begin(), ztop_res.end());
  avg_rate_hydro_max =
      std::accumulate(hydro_rate.begin() + 1, hydro_rate.end(), 0.0) /
      (ntests - 1);
  avg_rate_hydro_avg =
      std::accumulate(hydro_avgrate.begin() + 1, hydro_avgrate.end(), 0.0) /
      (ntests - 1);
  avg_rate_hypso_max =
      std::accumulate(hypso_rate.begin() + 1, hypso_rate.end(), 0.0) /
      (ntests - 1);
  avg_rate_hypso_avg =
      std::accumulate(hypso_avgrate.begin() + 1, hypso_avgrate.end(), 0.0) /
      (ntests - 1);
}

void VerticalConvergenceTests::run_ztop_test(const int test_idx,
                                             const HostDynamics& dyn,
                                             const AtmosphericConditions& ac) {
  Real zt = 0;
  const auto dz = ekat::scalarize(dyn.dz);
  Kokkos::parallel_reduce(
      "VerticalConvergenceTests::run_ztop_test", dyn.nlev(),
      KOKKOS_LAMBDA(const int k, Real& zsum) { zsum += dz(k); }, zt);
  ztop_res[test_idx] = std::abs(ac.ztop - zt);
}

std::string VerticalConvergenceTests::info_string() const {
  std::ostringstream ss;
  ss << "Convergence test info:\n";
  ss << "\t" << std::setw(35) << "test name" << std::setw(8) << "nlev"
     << std::setw(20) << "residue" << std::setw(20) << "appx. rate\n";
  for (int i = 0; i < ntests; ++i) {
    ss << "\t" << std::setw(35) << (i == 0 ? "dp/dz + \\rho g = 0 [MAX]" : " ")
       << std::setw(8) << nlevs[i] << std::setw(20) << std::scientific
       << hydro_maxres[i] << std::setw(20) << std::scientific << hydro_rate[i]
       << "\n";
  }
  for (int i = 0; i < ntests; ++i) {
    ss << "\t" << std::setw(35) << (i == 0 ? "dp/dz + \\rho g = 0 [AVG]" : " ")
       << std::setw(8) << nlevs[i] << std::setw(20) << std::scientific
       << hydro_avgres[i] << std::setw(20) << std::scientific
       << hydro_avgrate[i] << "\n";
  }
  for (int i = 0; i < ntests; ++i) {
    ss << "\t" << std::setw(35)
       << (i == 0 ? "z2-z1 = (R T_v)/g log(p2/p1) [MAX]" : " ") << std::setw(8)
       << nlevs[i] << std::setw(20) << std::scientific << hypso_maxres[i]
       << std::setw(20) << std::scientific << hypso_rate[i] << "\n";
  }
  for (int i = 0; i < ntests; ++i) {
    ss << "\t" << std::setw(35)
       << (i == 0 ? "z2-z1 = (R T_v)/g log(p2/p1) [AVG]" : " ") << std::setw(8)
       << nlevs[i] << std::setw(20) << std::scientific << hypso_avgres[i]
       << std::setw(20) << std::scientific << hypso_avgrate[i] << "\n";
  }
  for (int i = 0; i < ntests; ++i) {
    ss << "\t" << std::setw(35)
       << (i == 0 ? "ps = \\sum \\delta p + ptop" : " ") << std::setw(8)
       << nlevs[i] << std::setw(20) << std::scientific << ps_res[i]
       << std::setw(20) << std::scientific << ps_rate[i] << "\n";
  }
  for (int i = 0; i < ntests; ++i) {
    ss << "\t" << std::setw(35) << (i == 0 ? "ztop = \\sum \\delta z" : " ")
       << std::setw(8) << nlevs[i] << std::setw(20) << std::scientific
       << ztop_res[i] << std::setw(20) << std::scientific << ztop_rate[i]
       << "\n";
  }
  ss << "-------------------\n";
  ss << "max. PS err = " << max_ps_err << "\n";
  ss << "max. ztop err = " << max_ztop_err << "\n";
  ss << "conv. rate for hydro. max. : " << avg_rate_hydro_max << "\n";
  ss << "conv. rate for hydro. avg. : " << avg_rate_hydro_avg << "\n";
  ss << "conv. rate for hypso. max. : " << avg_rate_hypso_max << "\n";
  ss << "conv. rate for hypso. avg. : " << avg_rate_hypso_avg << "\n";
  return ss.str();
}<|MERGE_RESOLUTION|>--- conflicted
+++ resolved
@@ -370,15 +370,8 @@
     std::cout << convtests.info_string();
 
     // ptop + sum of all levels' pressure must equal surface pressure
-<<<<<<< HEAD
     REQUIRE(FloatingPoint<Real>::zero(convtests.max_ps_err,
       (std::is_same<float,Real>::value ? 1.6e-2 : FloatingPoint<Real>::zero_tol)));
-=======
-    REQUIRE(FloatingPoint<Real>::zero(
-        convtests.max_ps_err,
-        (std::is_same<float, Real>::value ? 8e-3
-                                          : FloatingPoint<Real>::zero_tol)));
->>>>>>> 61a057e2
     // sum of level thicknesses must equal ztop
     REQUIRE(FloatingPoint<Real>::zero(
         convtests.max_ztop_err, (std::is_same<float, Real>::value
