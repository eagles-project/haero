--- conflicted
+++ resolved
@@ -245,9 +245,6 @@
   auto hdz = Kokkos::create_mirror_view(dz);
   auto hpint = Kokkos::create_mirror_view(phydro_int);
 
-<<<<<<< HEAD
-// set interface geopotential and velocity
-=======
 
   auto shphi0 = ekat::scalarize(hphi0);
   auto shw = ekat::scalarize(hw);
@@ -259,7 +256,6 @@
   auto shpint = ekat::scalarize(hpint);
 
 //   / set interface geopotential and velocity
->>>>>>> 71a5ceab
   for (int k=0; k<nlev_+1; ++k) {
 //     Taylor et al. 2020 fig. 1 interface idx = k+1/2
     const Real punif = ac.ptop + k*delp;
