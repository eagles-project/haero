#ifndef HAERO_SIMPLE_NUCLEATION_PROCESS_HPP
#define HAERO_SIMPLE_NUCLEATION_PROCESS_HPP

#include <iomanip>

#include "haero/aerosol_process.hpp"
#include "haero/constants.hpp"
#include "haero/conversions.hpp"
#include "haero/processes/kerminen2002.hpp"
#include "haero/processes/merikanto2007.hpp"
#include "haero/processes/vehkamaki2002.hpp"
#include "haero/processes/wang2008.hpp"

namespace haero {

/// @class SimpleNucleationProcess
/// This aerosol process implements homogeneous binary/ternary nucleation
/// involving sulfuric acid and methane gases. It is based on classical
/// nucleation theory as parameterized by Vehkamaki et al (2002) and
/// Merikanto et al (2007). Nucleated particles are placed into the appropriate
/// mode(s) based on their computed size, or they are grown to fit the mode
/// with the minimum size.
class SimpleNucleationProcess final
    : public DeviceAerosolProcess<SimpleNucleationProcess> {
  using RealVector = kokkos_device_type::view_1d<Real>;
  using IntVector = kokkos_device_type::view_1d<int>;

  // This struct contains cross validation parameters for use with skywalker.
  struct SkywalkerParams {
    // Specified number concentration of H2SO4.
    Real c_h2so4;

    // Constructor
    SkywalkerParams() : c_h2so4(-1.0) {}
  };

  //----------------------------------------------------------
  //                  Adjustable parameters
  //----------------------------------------------------------
  // All of the named parameters below can be set using the
  // set_param() methods.
  //----------------------------------------------------------

  /// Adjustment factor applied to nucleation rate (default: 1)
  Real nucleation_rate_factor_;

  /// Adjustment factor applied for planetary boundary layer (default: 1)
  Real pbl_factor_;

  /// Adjustment factor applied to tendency for nucleated species (default: 1)
  Real tendency_factor_;

  /// Nucleation method selection (default: 2)
  /// 2 = Vehkamaki et al (2002) binary nucleation
  /// 3 = Merikanto el al (2007) ternary nucleation
  int nucleation_method_;

  /// Planetary boundary layer (PBL) method selection (default: 0)
  /// 0 = no PBL adjustment
  /// 1 = first-order
  /// 2 = second-order
  int pbl_method_;

  //----------------------------------------------------------
  //                       Bookkeeping
  //----------------------------------------------------------
  // These metadata allow the process to work with the given
  // modal aerosol configuration without having to look stuff
  // up all the time.

  // Index of H2SO4 gas
  int igas_h2so4_;

  // Index of NH3 gas
  int igas_nh3_;

  /// Number of aerosol modes.
  int num_modes_;

  // Species and population indices of SO4 aerosol within aerosol modes
  IntVector iaer_so4_, ipop_so4_;

  // Species and population indices of NH4 aerosol within aerosol modes
  IntVector iaer_nh4_, ipop_nh4_;

  // The geometric mean particle diameters for all aerosol modes
  RealVector d_mean_aer_;

  /// The minimum particle diameters for all aerosol modes
  RealVector d_min_aer_;

  /// The maximum particle diameters for all aerosol modes
  RealVector d_max_aer_;

  // Molecular weights of H2SO4 and NH3 gases.
  Real mu_h2so4_, mu_nh3_;

  // Molecular weights of SO4 and NH4 aerosols.
  Real mu_so4_, mu_nh4_;

  // Skywalker cross-validation parameters.
  int skywalker_mode_;
  SkywalkerParams skywalker_;

 public:
  /// Constructor
  SimpleNucleationProcess();

  /// Destructor
  KOKKOS_INLINE_FUNCTION
  ~SimpleNucleationProcess() {}

  /// Copy constructor (for transferring between host and device)
  KOKKOS_INLINE_FUNCTION
  SimpleNucleationProcess(const SimpleNucleationProcess &rhs)
      : DeviceAerosolProcess<SimpleNucleationProcess>(rhs),
        nucleation_rate_factor_(rhs.nucleation_rate_factor_),
        pbl_factor_(rhs.pbl_factor_),
        tendency_factor_(rhs.tendency_factor_),
        nucleation_method_(rhs.nucleation_method_),
        pbl_method_(rhs.pbl_method_),
        igas_h2so4_(rhs.igas_h2so4_),
        igas_nh3_(rhs.igas_nh3_),
        num_modes_(rhs.num_modes_),
        iaer_so4_(rhs.iaer_so4_),
        iaer_nh4_(rhs.iaer_nh4_),
        d_mean_aer_(rhs.d_mean_aer_),
        d_min_aer_(rhs.d_min_aer_),
        d_max_aer_(rhs.d_max_aer_),
        skywalker_mode_(rhs.skywalker_mode_),
        skywalker_(rhs.skywalker_) {}

 protected:
  void init_(const ModalAerosolConfig &config) override;

  KOKKOS_INLINE_FUNCTION
  void run_(const TeamType &team, Real t, Real dt,
            const Prognostics &prognostics, const Atmosphere &atmosphere,
            const Diagnostics &diagnostics,
            const Tendencies &tendencies) const override {
    // Do we have any gas from which to nucleate new aerosol particles?
    if ((igas_h2so4_ == -1) or
        ((nucleation_method_ == 3) and (igas_nh3_ == -1))) {
      return;
    }

    // Do we track the aerosols nucleated from our gases?
    bool have_nucleated_aerosols = false;
    for (int m = 0; m < num_modes_; ++m) {
      if ((iaer_so4_(m) != -1) or (iaer_nh4_(m) != -1)) {
        have_nucleated_aerosols = true;
        break;
      }
    }
    if (not have_nucleated_aerosols) return;

    // If we're in skywalker mode, go do that thing.
    if (skywalker_mode_ == 1) {
      run_skywalker_mode_(t, dt, prognostics, atmosphere, diagnostics,
                          tendencies);
      return;
    }

    // Calculate tendencies for aerosols/gases at each vertical level k.
    const int nk = atmosphere.temperature.extent(0);
<<<<<<< HEAD
    Kokkos::parallel_for(
        "nucleation_rate", nk, KOKKOS_LAMBDA(const int k) {
          const auto temp = atmosphere.temperature(k);
          const auto press = atmosphere.pressure(k);
          const auto qv = atmosphere.vapor_mixing_ratio(k);
          const auto h = atmosphere.height(k);
          const auto rho_d = gas_kinetics::air_mass_density(press, temp, qv);
          auto rel_hum = conversions::relative_humidity_from_vapor_mixing_ratio(
              qv, press, temp);
          const auto q_h2so4 = prognostics.gases(igas_h2so4_, k);  // mmr
          auto c_h2so4 =  // number concentration of H2SO4 [#/cc]
              1e6 *
              conversions::number_conc_from_mmr(q_h2so4, mu_h2so4_, rho_d);

          // Compute the base rate of nucleation using our selected method.
          PackType J;       // nucleation rate [#/cc]
          PackType r_crit;  // radius of critical cluster [nm]
          PackType n_crit;  // total # of molecules in a critical cluster [#]
          PackType n_crit_h2so4, n_crit_nh3;  // numbers of gas molecules in
                                              // the critical cluser [#]
          if (nucleation_method_ == 2) {      // binary nucleation
            auto x_crit = vehkamaki2002::h2so4_critical_mole_fraction(
                c_h2so4, temp, rel_hum);
            J = vehkamaki2002::nucleation_rate(c_h2so4, temp, rel_hum, x_crit);
            n_crit = vehkamaki2002::num_critical_molecules(c_h2so4, temp,
                                                           rel_hum, x_crit);
            n_crit_h2so4 = n_crit;
            n_crit_nh3 = 0;
            r_crit = vehkamaki2002::critical_radius(x_crit, n_crit);
          } else {
            EKAT_KERNEL_ASSERT(nucleation_method_ == 3);
            // Compute the molar/volume mixing ratio of NH3 gas [ppt].
            const auto q_nh3 = prognostics.gases(igas_nh3_, k);  // mmr
            auto xi_nh3 = 1e12 * conversions::vmr_from_mmr(q_nh3, mu_nh3_);

            auto log_J = merikanto2007::log_nucleation_rate(temp, rel_hum,
                                                            c_h2so4, xi_nh3);
            J = exp(log_J);
            n_crit_h2so4 = merikanto2007::num_h2so4_molecules(log_J, temp,
                                                              c_h2so4, xi_nh3);
            n_crit_nh3 =
                merikanto2007::num_nh3_molecules(log_J, temp, c_h2so4, xi_nh3);
            n_crit = n_crit_h2so4 + n_crit_nh3;
            r_crit =
                merikanto2007::critical_radius(log_J, temp, c_h2so4, xi_nh3);
          }

          // Apply a correction for the planetary boundary layer if requested.
          if (pbl_method_ > 0) {
            PackType J_pbl(0);
            const auto within_pbl = (h <= atmosphere.planetary_boundary_height);
            if (pbl_method_ == 1) {
              J_pbl.set(within_pbl,
                        wang2008::first_order_pbl_nucleation_rate(c_h2so4));
            } else if (pbl_method_ == 2) {
              J_pbl.set(within_pbl,
                        wang2008::second_order_pbl_nucleation_rate(c_h2so4));
            }
            // If the modified nucleation rate is less than the original, J = 0.
            const auto J_pbl_lt_J = (J_pbl <= J);
            J.set(within_pbl and J_pbl_lt_J, 0);
            J.set(within_pbl and not J_pbl_lt_J, J_pbl);
            // All fresh nuclei within the planetary boundary layer are 1 nm in
            // diameter.
            r_crit.set(within_pbl and not J_pbl_lt_J, 0.5);
            // Estimate the number of particles in the critical cluѕter from its
            // mass and radius, assuming H2SO4 only.
            const auto pi_sixth = Constants::pi_sixth;
            const auto Na = Constants::avogadro;
            const auto mw_h2so4 = Constants::molec_weight_h2so4;
            static const Real rho_h2so4 = 1.8;  // density of pure H2SO4 [g/cc]
            auto d_crit = r_crit * 2e-7;  // diameter of critical cluster [cm]
            auto V_crit = cube(d_crit) * pi_sixth;  // volume [cc]
            auto m_crit = rho_h2so4 * V_crit;       // mass [g]
            n_crit_h2so4 = m_crit / mw_h2so4 * Na;
            n_crit_nh3 = 0;
            n_crit = n_crit_h2so4;
          }

          // Now determine the mode into which we place the nucleated particles.
          // Each particle large enough to fit into a mode directly is placed
          // into this mode--others are grown until they fit into the mode with
          // the smallest minimum diameter.
          // TODO

          Real initial_nuc_diam = 1;  // initial nucleus diameter [nm]
          Real final_nuc_diam = 3;    // final, grown nucleus diameter [nm]
          // TODO

          int nuc_mode = 0;  // TODO: Need to decide which mode to use for this
          Real mean_modal_diam = d_mean_aer_(nuc_mode);

          // Apply the correction of Kerminen and Kulmala (2002) to the
          // nucleation rate based on their growth.
          PackType rho_nuc;              // TODO
          Real gamma_h2so4 = 5.0 / 3.0;  // TODO: can we do better?
          PackType speed_h2so4 =
              gas_kinetics::molecular_speed(temp, mu_h2so4_, gamma_h2so4);
          PackType nuc_growth_rate = kerminen2002::nucleation_growth_rate(
              rho_nuc, c_h2so4, speed_h2so4, mu_h2so4_);
          const auto q_so4 =
              prognostics.interstitial_aerosols(ipop_so4_(nuc_mode), k);
          auto c_so4 =
              1e6 * conversions::number_conc_from_mmr(q_so4, mu_so4_, rho_d);
          static constexpr Real h2so4_accom_coeff = 0.65;
          auto apparent_J_factor = kerminen2002::apparent_nucleation_factor(
              c_so4, mean_modal_diam, h2so4_accom_coeff, temp, nuc_growth_rate,
              rho_nuc, initial_nuc_diam, final_nuc_diam);
          J *= apparent_J_factor;

          // Grow nucleated particles so they can fit into the desired mode.
          // TODO
        });
=======
    Kokkos::parallel_for(Kokkos::TeamThreadRange(team, nk), [=](int k) {
      const auto temp = atmosphere.temperature(k);
      const auto press = atmosphere.pressure(k);
      const auto qv = atmosphere.vapor_mixing_ratio(k);
      const auto h = atmosphere.height(k);
      const auto rho_d = gas_kinetics::air_mass_density(press, temp, qv);
      auto rel_hum = conversions::relative_humidity_from_vapor_mixing_ratio(
          qv, press, temp);
      const auto q_h2so4 = prognostics.gases(igas_h2so4, k);  // mmr
      auto c_h2so4 =  // number concentration of H2SO4 [#/cc]
          1e6 * conversions::number_conc_from_mmr(q_h2so4, mu_h2so4, rho_d);

      // Compute the base rate of nucleation using our selected method.
      PackType J;       // nucleation rate [#/cc]
      PackType r_crit;  // radius of critical cluster [nm]
      PackType n_crit;  // total # of molecules in a critical cluster [#]
      PackType n_crit_h2so4, n_crit_nh3;  // numbers of gas molecules in
      // the critical cluser [#]
      if (nucleation_method == 2) {  // binary nucleation
        auto x_crit =
            vehkamaki2002::h2so4_critical_mole_fraction(c_h2so4, temp, rel_hum);
        J = vehkamaki2002::nucleation_rate(c_h2so4, temp, rel_hum, x_crit);
        n_crit = vehkamaki2002::num_critical_molecules(c_h2so4, temp, rel_hum,
                                                       x_crit);
        n_crit_h2so4 = n_crit;
        n_crit_nh3 = 0;
        r_crit = vehkamaki2002::critical_radius(x_crit, n_crit);
      } else {
        EKAT_KERNEL_ASSERT(nucleation_method == 3);
        // Compute the molar/volume mixing ratio of NH3 gas [ppt].
        const auto q_nh3 = prognostics.gases(igas_nh3, k);  // mmr
        auto xi_nh3 = 1e12 * conversions::vmr_from_mmr(q_nh3, mu_nh3);

        auto log_J =
            merikanto2007::log_nucleation_rate(temp, rel_hum, c_h2so4, xi_nh3);
        J = exp(log_J);
        n_crit_h2so4 =
            merikanto2007::num_h2so4_molecules(log_J, temp, c_h2so4, xi_nh3);
        n_crit_nh3 =
            merikanto2007::num_nh3_molecules(log_J, temp, c_h2so4, xi_nh3);
        n_crit = n_crit_h2so4 + n_crit_nh3;
        r_crit = merikanto2007::critical_radius(log_J, temp, c_h2so4, xi_nh3);
      }

      // Apply a correction for the planetary boundary layer if requested.
      if (pbl_method > 0) {
        PackType J_pbl(0);
        const auto within_pbl = (h <= atmosphere.planetary_boundary_height);
        if (pbl_method == 1) {
          J_pbl.set(within_pbl,
                    wang2008::first_order_pbl_nucleation_rate(c_h2so4));
        } else if (pbl_method == 2) {
          J_pbl.set(within_pbl,
                    wang2008::second_order_pbl_nucleation_rate(c_h2so4));
        }
        // If the modified nucleation rate is less than the original, J = 0.
        const auto J_pbl_lt_J = (J_pbl <= J);
        J.set(within_pbl and J_pbl_lt_J, 0);
        J.set(within_pbl and not J_pbl_lt_J, J_pbl);
        // All fresh nuclei within the planetary boundary layer are 1 nm in
        // diameter.
        r_crit.set(within_pbl and not J_pbl_lt_J, 0.5);
        // Estimate the number of particles in the critical cluѕter from its
        // mass and radius, assuming H2SO4 only.
        const auto pi_sixth = Constants::pi_sixth;
        const auto Na = Constants::avogadro;
        const auto mw_h2so4 = Constants::molec_weight_h2so4;
        static const Real rho_h2so4 = 1.8;  // density of pure H2SO4 [g/cc]
        auto d_crit = r_crit * 2e-7;        // diameter of critical cluster [cm]
        auto V_crit = cube(d_crit) * pi_sixth;  // volume [cc]
        auto m_crit = rho_h2so4 * V_crit;       // mass [g]
        n_crit_h2so4 = m_crit / mw_h2so4 * Na;
        n_crit_nh3 = 0;
        n_crit = n_crit_h2so4;
      }

      // Now determine the mode into which we place the nucleated particles.
      // Each particle large enough to fit into a mode directly is placed
      // into this mode--others are grown until they fit into the mode with
      // the smallest minimum diameter.
      // TODO

      Real initial_nuc_diam = 1;  // initial nucleus diameter [nm]
      Real final_nuc_diam = 3;    // final, grown nucleus diameter [nm]
      // TODO

      int nuc_mode = 0;  // TODO: Need to decide which mode to use for this
      Real mean_modal_diam = d_mean_aer(nuc_mode);

      // Apply the correction of Kerminen and Kulmala (2002) to the
      // nucleation rate based on their growth.
      PackType rho_nuc;              // TODO
      Real gamma_h2so4 = 5.0 / 3.0;  // TODO: can we do better?
      PackType speed_h2so4 =
          gas_kinetics::molecular_speed(temp, mu_h2so4, gamma_h2so4);
      PackType nuc_growth_rate = kerminen2002::nucleation_growth_rate(
          rho_nuc, c_h2so4, speed_h2so4, mu_h2so4);
      const auto q_so4 =
          prognostics.interstitial_aerosols(ipop_so4(nuc_mode), k);
      auto c_so4 =
          1e6 * conversions::number_conc_from_mmr(q_so4, mu_so4, rho_d);
      static constexpr Real h2so4_accom_coeff = 0.65;
      auto apparent_J_factor = kerminen2002::apparent_nucleation_factor(
          c_so4, mean_modal_diam, h2so4_accom_coeff, temp, nuc_growth_rate,
          rho_nuc, initial_nuc_diam, final_nuc_diam);
      J *= apparent_J_factor;

      // Grow nucleated particles so they can fit into the desired mode.
      // TODO
    });
>>>>>>> 51dc5c49
  }

  void set_param_(const std::string &name, Real value) override;
  void set_param_(const std::string &name, int value) override;

  // This method is for Jeff and Hui's nucleation cross-validation exercise.
  KOKKOS_INLINE_FUNCTION
  void run_skywalker_mode_(Real t, Real dt, const Prognostics &prognostics,
                           const Atmosphere &atmosphere,
                           const Diagnostics &diagnostics,
                           const Tendencies &tendencies) const {
    // Compute the nucleation rate and apply it directly to the aitken mode.
    const int nk = atmosphere.temperature.extent(0);
    Kokkos::parallel_for(
        "nucleation rate (skywalker mode)", nk, KOKKOS_LAMBDA(const int k) {
          const auto temp = atmosphere.temperature(k);
          const auto press = atmosphere.pressure(k);
          const auto qv = atmosphere.vapor_mixing_ratio(k);
          const auto rho_d = gas_kinetics::air_mass_density(press, temp, qv);

          auto rel_hum = conversions::relative_humidity_from_vapor_mixing_ratio(
              qv, press, temp);

          // Determine the number concentration of H2SO4 gas [#/cc].
          PackType c_h2so4;
          if (skywalker_.c_h2so4 > 0.0) {
            c_h2so4 = skywalker_.c_h2so4;
          } else {
            const auto q_h2so4 = prognostics.gases(igas_h2so4_, k);  // mmr
            c_h2so4 = 1e6 * conversions::number_conc_from_mmr(q_h2so4,
                                                              mu_h2so4_, rho_d);
          }

          // Compute the nucleation rate using our selected method.
          PackType J;       // nucleation rate [#/cc]
          PackType r_crit;  // radius of critical cluster [nm]
          PackType n_crit;  // total # of molecules in a critical cluster [#]
          PackType n_crit_h2so4, n_crit_nh3;  // numbers of gas molecules in
                                              // the critical cluser [#]
          // TODO: x_crit blows up for relative humidity = 0. Do we need to
          // TODO: handle this case gracefully?
          auto x_crit = vehkamaki2002::h2so4_critical_mole_fraction(
              c_h2so4, temp, rel_hum);
          if (nucleation_method_ == 2) {  // binary nucleation
            J = vehkamaki2002::nucleation_rate(c_h2so4, temp, rel_hum, x_crit);
            n_crit = vehkamaki2002::num_critical_molecules(c_h2so4, temp,
                                                           rel_hum, x_crit);
            n_crit_h2so4 = n_crit;
            n_crit_nh3 = 0;
            r_crit = vehkamaki2002::critical_radius(x_crit, n_crit);
          } else {  // ternary nucleation
            const auto q_nh3 = prognostics.gases(igas_nh3_, k);  // mmr
            auto xi_nh3 = 1e12 * conversions::vmr_from_mmr(q_nh3, mu_nh3_);
            auto log_J = merikanto2007::log_nucleation_rate(temp, rel_hum,
                                                            c_h2so4, xi_nh3);
            J = exp(log_J);
            n_crit_h2so4 = merikanto2007::num_h2so4_molecules(log_J, temp,
                                                              c_h2so4, xi_nh3);
            n_crit_nh3 =
                merikanto2007::num_nh3_molecules(log_J, temp, c_h2so4, xi_nh3);
            n_crit = n_crit_h2so4 + n_crit_nh3;
            r_crit =
                merikanto2007::critical_radius(log_J, temp, c_h2so4, xi_nh3);
          }

          // Place the nucleation rate into the H2SO4 species of the Aitken
          // mode.
          int nuc_mode = 1;

          //          if (k == 0) {
          //            printf("c_h2so4\tT\tRH\tx*\tJ\n");
          //          }
          //          printf("%g\t%g\t%g\t%g\t%g\n", c_h2so4[0], temp[0],
          //          rel_hum[0], x_crit[0], J[0]);

          PackType &dqdt =
              tendencies.interstitial_aerosols(ipop_so4_(nuc_mode), k);
          J.set(J < 0, 0);
          dqdt = J;
          //          const auto mw_air = Constants::molec_weight_dry_air;
          //          const auto mw_so4 = Constants::molec_weight_so4;
          //          auto c_air = rho_d / mw_air;
          //          PackType& dqndt =
          //          tendencies.interstitial_num_mix_ratios(nuc_mode, k);
          //          PackType& dqdt =
          //          tendencies.interstitial_aerosols(ipop_so4_(nuc_mode), k);
          //          PackType& dqgdt = tendencies.gases(igas_h2so4_, k);
          //          dqndt = 1e6 * J / c_air; // convert to [#/m3]
          //          dqdt = dqndt * mw_so4 / mw_air;
          //          dqgdt = -dqdt;
        });
  }
};

}  // namespace haero

#endif<|MERGE_RESOLUTION|>--- conflicted
+++ resolved
@@ -123,7 +123,9 @@
         igas_nh3_(rhs.igas_nh3_),
         num_modes_(rhs.num_modes_),
         iaer_so4_(rhs.iaer_so4_),
+        ipop_so4_(rhs.ipop_so4_),
         iaer_nh4_(rhs.iaer_nh4_),
+        ipop_nh4_(rhs.ipop_nh4_),
         d_mean_aer_(rhs.d_mean_aer_),
         d_min_aer_(rhs.d_min_aer_),
         d_max_aer_(rhs.d_max_aer_),
@@ -163,121 +165,6 @@
 
     // Calculate tendencies for aerosols/gases at each vertical level k.
     const int nk = atmosphere.temperature.extent(0);
-<<<<<<< HEAD
-    Kokkos::parallel_for(
-        "nucleation_rate", nk, KOKKOS_LAMBDA(const int k) {
-          const auto temp = atmosphere.temperature(k);
-          const auto press = atmosphere.pressure(k);
-          const auto qv = atmosphere.vapor_mixing_ratio(k);
-          const auto h = atmosphere.height(k);
-          const auto rho_d = gas_kinetics::air_mass_density(press, temp, qv);
-          auto rel_hum = conversions::relative_humidity_from_vapor_mixing_ratio(
-              qv, press, temp);
-          const auto q_h2so4 = prognostics.gases(igas_h2so4_, k);  // mmr
-          auto c_h2so4 =  // number concentration of H2SO4 [#/cc]
-              1e6 *
-              conversions::number_conc_from_mmr(q_h2so4, mu_h2so4_, rho_d);
-
-          // Compute the base rate of nucleation using our selected method.
-          PackType J;       // nucleation rate [#/cc]
-          PackType r_crit;  // radius of critical cluster [nm]
-          PackType n_crit;  // total # of molecules in a critical cluster [#]
-          PackType n_crit_h2so4, n_crit_nh3;  // numbers of gas molecules in
-                                              // the critical cluser [#]
-          if (nucleation_method_ == 2) {      // binary nucleation
-            auto x_crit = vehkamaki2002::h2so4_critical_mole_fraction(
-                c_h2so4, temp, rel_hum);
-            J = vehkamaki2002::nucleation_rate(c_h2so4, temp, rel_hum, x_crit);
-            n_crit = vehkamaki2002::num_critical_molecules(c_h2so4, temp,
-                                                           rel_hum, x_crit);
-            n_crit_h2so4 = n_crit;
-            n_crit_nh3 = 0;
-            r_crit = vehkamaki2002::critical_radius(x_crit, n_crit);
-          } else {
-            EKAT_KERNEL_ASSERT(nucleation_method_ == 3);
-            // Compute the molar/volume mixing ratio of NH3 gas [ppt].
-            const auto q_nh3 = prognostics.gases(igas_nh3_, k);  // mmr
-            auto xi_nh3 = 1e12 * conversions::vmr_from_mmr(q_nh3, mu_nh3_);
-
-            auto log_J = merikanto2007::log_nucleation_rate(temp, rel_hum,
-                                                            c_h2so4, xi_nh3);
-            J = exp(log_J);
-            n_crit_h2so4 = merikanto2007::num_h2so4_molecules(log_J, temp,
-                                                              c_h2so4, xi_nh3);
-            n_crit_nh3 =
-                merikanto2007::num_nh3_molecules(log_J, temp, c_h2so4, xi_nh3);
-            n_crit = n_crit_h2so4 + n_crit_nh3;
-            r_crit =
-                merikanto2007::critical_radius(log_J, temp, c_h2so4, xi_nh3);
-          }
-
-          // Apply a correction for the planetary boundary layer if requested.
-          if (pbl_method_ > 0) {
-            PackType J_pbl(0);
-            const auto within_pbl = (h <= atmosphere.planetary_boundary_height);
-            if (pbl_method_ == 1) {
-              J_pbl.set(within_pbl,
-                        wang2008::first_order_pbl_nucleation_rate(c_h2so4));
-            } else if (pbl_method_ == 2) {
-              J_pbl.set(within_pbl,
-                        wang2008::second_order_pbl_nucleation_rate(c_h2so4));
-            }
-            // If the modified nucleation rate is less than the original, J = 0.
-            const auto J_pbl_lt_J = (J_pbl <= J);
-            J.set(within_pbl and J_pbl_lt_J, 0);
-            J.set(within_pbl and not J_pbl_lt_J, J_pbl);
-            // All fresh nuclei within the planetary boundary layer are 1 nm in
-            // diameter.
-            r_crit.set(within_pbl and not J_pbl_lt_J, 0.5);
-            // Estimate the number of particles in the critical cluѕter from its
-            // mass and radius, assuming H2SO4 only.
-            const auto pi_sixth = Constants::pi_sixth;
-            const auto Na = Constants::avogadro;
-            const auto mw_h2so4 = Constants::molec_weight_h2so4;
-            static const Real rho_h2so4 = 1.8;  // density of pure H2SO4 [g/cc]
-            auto d_crit = r_crit * 2e-7;  // diameter of critical cluster [cm]
-            auto V_crit = cube(d_crit) * pi_sixth;  // volume [cc]
-            auto m_crit = rho_h2so4 * V_crit;       // mass [g]
-            n_crit_h2so4 = m_crit / mw_h2so4 * Na;
-            n_crit_nh3 = 0;
-            n_crit = n_crit_h2so4;
-          }
-
-          // Now determine the mode into which we place the nucleated particles.
-          // Each particle large enough to fit into a mode directly is placed
-          // into this mode--others are grown until they fit into the mode with
-          // the smallest minimum diameter.
-          // TODO
-
-          Real initial_nuc_diam = 1;  // initial nucleus diameter [nm]
-          Real final_nuc_diam = 3;    // final, grown nucleus diameter [nm]
-          // TODO
-
-          int nuc_mode = 0;  // TODO: Need to decide which mode to use for this
-          Real mean_modal_diam = d_mean_aer_(nuc_mode);
-
-          // Apply the correction of Kerminen and Kulmala (2002) to the
-          // nucleation rate based on their growth.
-          PackType rho_nuc;              // TODO
-          Real gamma_h2so4 = 5.0 / 3.0;  // TODO: can we do better?
-          PackType speed_h2so4 =
-              gas_kinetics::molecular_speed(temp, mu_h2so4_, gamma_h2so4);
-          PackType nuc_growth_rate = kerminen2002::nucleation_growth_rate(
-              rho_nuc, c_h2so4, speed_h2so4, mu_h2so4_);
-          const auto q_so4 =
-              prognostics.interstitial_aerosols(ipop_so4_(nuc_mode), k);
-          auto c_so4 =
-              1e6 * conversions::number_conc_from_mmr(q_so4, mu_so4_, rho_d);
-          static constexpr Real h2so4_accom_coeff = 0.65;
-          auto apparent_J_factor = kerminen2002::apparent_nucleation_factor(
-              c_so4, mean_modal_diam, h2so4_accom_coeff, temp, nuc_growth_rate,
-              rho_nuc, initial_nuc_diam, final_nuc_diam);
-          J *= apparent_J_factor;
-
-          // Grow nucleated particles so they can fit into the desired mode.
-          // TODO
-        });
-=======
     Kokkos::parallel_for(Kokkos::TeamThreadRange(team, nk), [=](int k) {
       const auto temp = atmosphere.temperature(k);
       const auto press = atmosphere.pressure(k);
@@ -286,9 +173,9 @@
       const auto rho_d = gas_kinetics::air_mass_density(press, temp, qv);
       auto rel_hum = conversions::relative_humidity_from_vapor_mixing_ratio(
           qv, press, temp);
-      const auto q_h2so4 = prognostics.gases(igas_h2so4, k);  // mmr
+      const auto q_h2so4 = prognostics.gases(igas_h2so4_, k);  // mmr
       auto c_h2so4 =  // number concentration of H2SO4 [#/cc]
-          1e6 * conversions::number_conc_from_mmr(q_h2so4, mu_h2so4, rho_d);
+          1e6 * conversions::number_conc_from_mmr(q_h2so4, mu_h2so4_, rho_d);
 
       // Compute the base rate of nucleation using our selected method.
       PackType J;       // nucleation rate [#/cc]
@@ -296,7 +183,7 @@
       PackType n_crit;  // total # of molecules in a critical cluster [#]
       PackType n_crit_h2so4, n_crit_nh3;  // numbers of gas molecules in
       // the critical cluser [#]
-      if (nucleation_method == 2) {  // binary nucleation
+      if (nucleation_method_ == 2) {  // binary nucleation
         auto x_crit =
             vehkamaki2002::h2so4_critical_mole_fraction(c_h2so4, temp, rel_hum);
         J = vehkamaki2002::nucleation_rate(c_h2so4, temp, rel_hum, x_crit);
@@ -306,10 +193,10 @@
         n_crit_nh3 = 0;
         r_crit = vehkamaki2002::critical_radius(x_crit, n_crit);
       } else {
-        EKAT_KERNEL_ASSERT(nucleation_method == 3);
+        EKAT_KERNEL_ASSERT(nucleation_method_ == 3);
         // Compute the molar/volume mixing ratio of NH3 gas [ppt].
-        const auto q_nh3 = prognostics.gases(igas_nh3, k);  // mmr
-        auto xi_nh3 = 1e12 * conversions::vmr_from_mmr(q_nh3, mu_nh3);
+        const auto q_nh3 = prognostics.gases(igas_nh3_, k);  // mmr
+        auto xi_nh3 = 1e12 * conversions::vmr_from_mmr(q_nh3, mu_nh3_);
 
         auto log_J =
             merikanto2007::log_nucleation_rate(temp, rel_hum, c_h2so4, xi_nh3);
@@ -323,13 +210,13 @@
       }
 
       // Apply a correction for the planetary boundary layer if requested.
-      if (pbl_method > 0) {
+      if (pbl_method_ > 0) {
         PackType J_pbl(0);
         const auto within_pbl = (h <= atmosphere.planetary_boundary_height);
-        if (pbl_method == 1) {
+        if (pbl_method_ == 1) {
           J_pbl.set(within_pbl,
                     wang2008::first_order_pbl_nucleation_rate(c_h2so4));
-        } else if (pbl_method == 2) {
+        } else if (pbl_method_ == 2) {
           J_pbl.set(within_pbl,
                     wang2008::second_order_pbl_nucleation_rate(c_h2so4));
         }
@@ -365,20 +252,20 @@
       // TODO
 
       int nuc_mode = 0;  // TODO: Need to decide which mode to use for this
-      Real mean_modal_diam = d_mean_aer(nuc_mode);
+      Real mean_modal_diam = d_mean_aer_(nuc_mode);
 
       // Apply the correction of Kerminen and Kulmala (2002) to the
       // nucleation rate based on their growth.
       PackType rho_nuc;              // TODO
       Real gamma_h2so4 = 5.0 / 3.0;  // TODO: can we do better?
       PackType speed_h2so4 =
-          gas_kinetics::molecular_speed(temp, mu_h2so4, gamma_h2so4);
+          gas_kinetics::molecular_speed(temp, mu_h2so4_, gamma_h2so4);
       PackType nuc_growth_rate = kerminen2002::nucleation_growth_rate(
-          rho_nuc, c_h2so4, speed_h2so4, mu_h2so4);
+          rho_nuc, c_h2so4, speed_h2so4, mu_h2so4_);
       const auto q_so4 =
-          prognostics.interstitial_aerosols(ipop_so4(nuc_mode), k);
+          prognostics.interstitial_aerosols(ipop_so4_(nuc_mode), k);
       auto c_so4 =
-          1e6 * conversions::number_conc_from_mmr(q_so4, mu_so4, rho_d);
+          1e6 * conversions::number_conc_from_mmr(q_so4, mu_so4_, rho_d);
       static constexpr Real h2so4_accom_coeff = 0.65;
       auto apparent_J_factor = kerminen2002::apparent_nucleation_factor(
           c_so4, mean_modal_diam, h2so4_accom_coeff, temp, nuc_growth_rate,
@@ -388,7 +275,6 @@
       // Grow nucleated particles so they can fit into the desired mode.
       // TODO
     });
->>>>>>> 51dc5c49
   }
 
   void set_param_(const std::string &name, Real value) override;
