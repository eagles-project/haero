--- conflicted
+++ resolved
@@ -37,10 +37,6 @@
   // configure the aerosol model
   const auto aero_config =
       ModalAerosolConfig(modes, aero_species, mode_spec_map, gas_species);
-<<<<<<< HEAD
-  std::cout << "long config complete" << std::endl;
-=======
->>>>>>> ce804bf0
 
   {
     // All of the above steps can be combined:
