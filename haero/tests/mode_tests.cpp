--- conflicted
+++ resolved
@@ -26,15 +26,12 @@
       (aitken.min_vol_to_num_ratio<Real>() - comp_min_vol_to_num_ratio) /
       aitken.min_vol_to_num_ratio<Real>();
 
-<<<<<<< HEAD
-  REQUIRE(FloatingPoint<Real>::zero(rel_diff_min_vol));
-=======
+
   if (!FloatingPoint<Real>::zero(rel_diff_min_vol)) {
     std::cout << "rel_diff_min_vol = " << rel_diff_min_vol << "\n";
   }
   REQUIRE(FloatingPoint<Real>::zero(rel_diff_min_vol,
                                     5 * std::numeric_limits<Real>::epsilon()));
->>>>>>> 5207c1e0
 
   // compute max_vol_to_num ratio
   const Real comp_max_vol_to_num_ratio =
@@ -44,9 +41,6 @@
   const Real rel_diff_max_vol =
       (aitken.max_vol_to_num_ratio<Real>() - comp_max_vol_to_num_ratio) /
       aitken.max_vol_to_num_ratio<Real>();
-<<<<<<< HEAD
-  REQUIRE(FloatingPoint<Real>::zero(rel_diff_max_vol));
-=======
 
   if (!FloatingPoint<Real>::zero(rel_diff_max_vol)) {
     std::cout << "rel_diff_min_vol = " << rel_diff_max_vol << "\n";
@@ -54,5 +48,4 @@
 
   REQUIRE(FloatingPoint<Real>::zero(rel_diff_max_vol,
                                     5 * std::numeric_limits<Real>::epsilon()));
->>>>>>> 5207c1e0
 }