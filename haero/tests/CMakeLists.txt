include(EkatCreateUnitTest)
link_directories(${EKAT_LIBRARY_DIR}) # Needed to link unit tests.

# This simple unit test gets us off the ground.
EkatCreateUnitTest(hello_world hello_world.cpp
                   LIBS ${HAERO_LIBRARIES})

#----------------------------------------------------
# Unit tests for basic data structures and functions
#----------------------------------------------------

EkatCreateUnitTest(view_pack_helpers view_helper_tests.cpp
                   LIBS ${HAERO_LIBRARIES})

EkatCreateUnitTest(floating_point_tests floating_point_tests.cpp
                   LIBS ${HAERO_LIBRARIES})

EkatCreateUnitTest(mode_tests mode_tests.cpp
                   LIBS ${HAERO_LIBRARIES})

EkatCreateUnitTest(species_tests species_tests.cpp
                   LIBS ${HAERO_LIBRARIES})

EkatCreateUnitTest(model_tests model_tests.cpp
                   LIBS ${HAERO_LIBRARIES})

EkatCreateUnitTest(prognostics_tests prognostics_tests.cpp
                   LIBS ${HAERO_LIBRARIES})

EkatCreateUnitTest(tendencies_tests tendencies_tests.cpp
                   LIBS ${HAERO_LIBRARIES})

add_library(chemUtil chemUtil.cpp)
add_dependencies(chemUtil tchem)
EkatCreateUnitTest(tchem_batch_reactor tchem_batch_reactor.cpp
                   LIBS chemUtil;${HAERO_LIBRARIES})

EkatCreateUnitTest(kokkos_team_execute kokkos_team_execute.cpp
                   LIBS ${HAERO_LIBRARIES})

<<<<<<< HEAD
EkatCreateUnitTest(process_tests process_tests.cpp
                   LIBS ${HAERO_LIBRARIES})
=======
#----------------------------------------------------
# Unit tests for prognostic processes
#----------------------------------------------------
>>>>>>> 342db432

if (HAERO_FORTRAN)
  # Fortran process stub tests -- checks that data can be passed between C++ and
  # Fortran
  add_library(haero_fprocess_stubs
              prog_fprocess_stub.cpp prog_fprocess_stub.F90
              diag_fprocess_stub.cpp diag_fprocess_stub.F90)
  add_dependencies(haero_fprocess_stubs haero)
  EkatCreateUnitTest(fprocess_stub_tests fprocess_stub_tests.cpp
                     LIBS haero_fprocess_stubs;${HAERO_LIBRARIES})
endif()

#---------------------------
# Aerosol process unit tests
#---------------------------

if (HAERO_FORTRAN)
#EkatCreateUnitTest(mam4_nucleation_fprocess_tests mam4_nucleation_fprocess_tests.cpp
#                 LIBS ${HAERO_LIBRARIES})
endif()<|MERGE_RESOLUTION|>--- conflicted
+++ resolved
@@ -38,14 +38,9 @@
 EkatCreateUnitTest(kokkos_team_execute kokkos_team_execute.cpp
                    LIBS ${HAERO_LIBRARIES})
 
-<<<<<<< HEAD
-EkatCreateUnitTest(process_tests process_tests.cpp
-                   LIBS ${HAERO_LIBRARIES})
-=======
 #----------------------------------------------------
 # Unit tests for prognostic processes
 #----------------------------------------------------
->>>>>>> 342db432
 
 if (HAERO_FORTRAN)
   # Fortran process stub tests -- checks that data can be passed between C++ and
