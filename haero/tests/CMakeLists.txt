--- conflicted
+++ resolved
@@ -52,8 +52,6 @@
   EkatCreateUnitTest(fprocess_stub_tests fprocess_stub_tests.cpp
                      LIBS haero_fprocess_stubs;${HAERO_LIBRARIES})
 endif()
-<<<<<<< HEAD
-=======
 
 #---------------------------
 # Aerosol process unit tests
@@ -62,5 +60,4 @@
 if (HAERO_FORTRAN)
 #EkatCreateUnitTest(mam4_nucleation_fprocess_tests mam4_nucleation_fprocess_tests.cpp
 #                 LIBS ${HAERO_LIBRARIES})
-endif()
->>>>>>> 49423f18
+endif()