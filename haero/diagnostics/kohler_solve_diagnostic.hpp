#ifndef HAERO_KOHLER_SOLVE_HPP
#define HAERO_KOHLER_SOLVE_HPP

#include "haero/haero.hpp"
#include "haero/math_helpers.hpp"
#include "haero/floating_point.hpp"
#include "ekat/ekat_scalar_traits.hpp"
#include "ekat/ekat_pack.hpp"
#include "ekat/ekat_pack_math.hpp"

namespace haero {

/** @brief Struct that represents the Kohler polynomial.

  @f$ K(r_w) = \log(s) r_w^4 - A r_w^3 + (B - \log(s))r_d^3 r_w + A r_d^3 @f$

  where r_w is the wet radius, s is relative humidity, A is the Kelvin effect coefficient,
    B is hygroscopicity, and r_d is the dry radius.

  Each instance corresponds to a separate set of coefficients, which are functions of the inputs.

  This struct conforms to the interface prescribed in math_helpers.hpp for scalar functions
  that are to be used with numerical rootfinding algorithms.

  The Kohler polynomial is a quartic polynomial whose variable is particle wet radius.
  Equilibrium solutions are roots of this polynomial.
  Algebraically, there are 2 complex roots and 2 real roots.  Of the real roots, one is
  positive, the other is negative.
  Physically, only the real, positive root makes sense.

  This struct is templated on scalar type so that it can be used with PackType.
  If it is used with PackType, each element of the PackType corresponds to a separate
  KohlerPolynomial, with distinct coefficients.
*/
template <typename T>
struct KohlerPolynomial {
  static_assert(std::is_floating_point<typename ekat::ScalarTraits<T>::scalar_type>::value, "floating point type");

  /// Minimum value of relative humidity
  static constexpr Real rel_humidity_min = 0.05;
  /// Above this relative humidity is considered saturated air, and cloud aerosol processes would apply
  static constexpr Real rel_humidity_max = 0.98;
  /// Minimum hygroscopicity for E3SM v1 aerosol species
  static constexpr Real hygro_min =  1e-10;
  /// Maximum hygroscopicity for E3SM v1 aerosol species
  static constexpr Real hygro_max = 1.3;
  /// Minimum particle size for E3SM v1
  static constexpr Real dry_radius_min_microns = 1e-3;
  /// Maximum particle size for Kohler theory
  static constexpr Real dry_radius_max_microns = 30;

  using value_type = T;
  using scalar_type = typename ekat::ScalarTraits<T>::scalar_type;

   /** Coefficient accounting for Kelvin effect on droplets

    In the documentation, this constant is denoted by A.

   @todo verify that the assumptions that lead to this constant still hold at SCREAM resolutions
  (e.g., constant temperature, constant surface tension) */
  static constexpr Real kelvin_droplet_effect_coeff = 0.00120746723156361711;

  /// Coefficient in the Kohler polynomial
  T log_rel_humidity;
  /// Coefficient in the Kohler polynomial
  T hygroscopicity;
  /// Safe return value
  T dry_radius;
  /// Coefficient in the Kohler polynomial
  T dry_radius_cubed;

  /** Constructor. Creates 1 instance of a KohlerPolynomial.

    @param rel_h relative humidity
    @param hygro hygroscopicity
    @param dry_rad_microns particle dry radius [ 1e-6 m ]
  */
  KOKKOS_INLINE_FUNCTION
  KohlerPolynomial(const T& rel_h, const T& hygro, const T& dry_rad_microns) :
    log_rel_humidity(log(rel_h)),
    hygroscopicity(hygro),
    dry_radius(dry_rad_microns),
    dry_radius_cubed(cube(dry_rad_microns)) {
    EKAT_KERNEL_ASSERT(valid_inputs(rel_h, hygro, dry_rad_microns));
    }


  /** Evaluates the Kohler polynomial.

    @f$ K(r_w) = \log(s) r_w^4 - A r_w^3 + (B - \log(s))r_d^3 r_w + A r_d^3 @f$

    where r_w is the wet radius, s is relative humidity, A is the Kelvin effect coefficient,
    B is hygroscopicity, and r_d is the dry radius.

    @param [in] Polynomial input value, wet_radius wet radius in microns [ 1e-6 m]
    @return Polynomial value, wet_radius in microns [ 1e-6 m]
  */
  KOKKOS_INLINE_FUNCTION
  T operator() (const T& wet_radius) const {
    const T wet_radius_cubed = cube(wet_radius);
    const Real kelvinA = 0.00120746723156361711;
    T result = log_rel_humidity * wet_radius * wet_radius_cubed -
      kelvinA * wet_radius_cubed +
      (hygroscopicity  - log_rel_humidity)* dry_radius_cubed * wet_radius +
      kelvinA * dry_radius_cubed;
<<<<<<< HEAD
//     const auto nans = isnan(wet_radius);
//     vector_simd for (int i=0; i<HAERO_PACK_SIZE; ++i) {
//       if (nans[i]) {
//         result[i] = 0;
//       }
//     }
=======
    const auto nans = isnan(wet_radius);
    vector_simd for (int i=0; i<HAERO_PACK_SIZE; ++i) {
      if (nans[i]) {
        result[i] = dry_radius[i];
      }
    }
>>>>>>> 4469992c
    return result;
  }

  /** @brief Evaluates the derivative of the Kohler polynomial with respect to wet radius

    @f$ K'(r_w) = \frac{\partial K}(\partial r_w)(r_w) @f$

    @param [in] Polynomial input value, wet radius in microns [ 1e-6 m]
    @return Polynomial slope at input value
  */
  KOKKOS_INLINE_FUNCTION
  T derivative(const T& wet_radius) const {
    const T wet_radius_squared = square(wet_radius);
    const Real kelvinA = 0.00120746723156361711;
    T result = 4*log_rel_humidity*wet_radius*wet_radius_squared -
      3*kelvinA*wet_radius_squared +
      hygroscopicity*dry_radius_cubed - log_rel_humidity*dry_radius_cubed;
<<<<<<< HEAD
//     const auto nans = isnan(wet_radius);
//     vector_disabled for (int i=0; i<HAERO_PACK_SIZE; ++i) {
//       if (nans[i]) {
//         result[i] = FLT_MAX;
//       }
//     }
=======
    const auto nans = isnan(wet_radius);
    vector_disabled for (int i=0; i<HAERO_PACK_SIZE; ++i) {
      if (nans[i]) {
        result[i] = FloatingPoint<T>::zero_tol;
      }
    }
>>>>>>> 4469992c
    return result;
  }

  KOKKOS_INLINE_FUNCTION
  bool valid_inputs(const T& relh, const T& hyg, const T& dry_rad) {
    return (FloatingPoint<T>::in_bounds(relh, rel_humidity_min, rel_humidity_max) and
            FloatingPoint<T>::in_bounds(hyg, hygro_min, hygro_max) and
            FloatingPoint<T>::in_bounds(dry_rad, dry_radius_min_microns, dry_radius_max_microns));
  }

  static std::string mathematica_verification_program(const int n, const std::string& output_dir = "~");
};


/** @brief This functor solves for the positive root of a packed instance of the KohlerPolynomial.
*/
struct KohlerNewtonSolve {
  const PackType& relative_humidity;
  const PackType& hygroscopicity;
  const PackType& dry_radius_microns;
  Real conv_tol;
  int n_iter;

  KOKKOS_INLINE_FUNCTION
  KohlerNewtonSolve(const PackType& rel_h, const PackType& hygro, const PackType& dry_rad, const Real tol) :
    relative_humidity(rel_h),
    hygroscopicity(hygro),
    dry_radius_microns(dry_rad),
    conv_tol(tol),
    n_iter(0)
    {}

  KOKKOS_INLINE_FUNCTION
  PackType operator() () {
    /// first guess at root needs to be sufficiently positive to avoid convergence to the negative root.
    /// avg. case suggests an initial guess of ~ 10 * dry_radius is good and convergence is achieved within < 10 iterations
    /// worst case (large dry radius, near-saturated air) may require initial guesses ~ 25 * dry_radius
    /// using the worst case value for all guesses causes the number of iterations to go past 30, reducing performance.
    /// hence, we use the avg case guess and add a guard to increase the initial root if the algorithm does not converge
    /// to the Kohler polynomial's positive root.
    PackType wet_radius_init(25*dry_radius_microns);
    PackType result(-1);
    bool keep_going = true;
    while ( keep_going ) {
      auto solver = math::ScalarNewtonSolver<KohlerPolynomial<PackType>>(wet_radius_init, conv_tol,
        KohlerPolynomial<PackType>(relative_humidity, hygroscopicity, dry_radius_microns));
      result = solver.solve();
      n_iter += solver.counter;
      keep_going = (result < 0).any();
      /// iterations must converge
      EKAT_KERNEL_ASSERT(solver.counter < math::ScalarNewtonSolver<KohlerPolynomial<PackType>>::max_iter);
      /// if converged to the wrong root, try a bigger initial guess
      if (keep_going) {
        wet_radius_init *= 2;
      }
    }
    return result;
  }
};


struct KohlerBisectionSolve {
  const PackType& relative_humidity;
  const PackType& hygroscopicity;
  const PackType& dry_radius_microns;
  Real conv_tol;
  int n_iter;

  KOKKOS_INLINE_FUNCTION
  KohlerBisectionSolve(const PackType& rel_h, const PackType& hygro, const PackType& dry_rad, const Real tol) :
    relative_humidity(rel_h),
    hygroscopicity(hygro),
    dry_radius_microns(dry_rad),
    conv_tol(tol),
    n_iter(0)
    {}

  KOKKOS_INLINE_FUNCTION
  PackType operator() () {
    PackType left_endpt(0.9*dry_radius_microns);
    PackType right_endpt(200.0);
    PackType result(-1);
    auto solver = math::BisectionSolver<KohlerPolynomial<PackType>>(left_endpt, right_endpt, conv_tol,
      KohlerPolynomial<PackType>(relative_humidity, hygroscopicity, dry_radius_microns));
    result = solver.solve();
    n_iter = solver.counter;
    return result;
  }
};

} // namespace haero
#endif<|MERGE_RESOLUTION|>--- conflicted
+++ resolved
@@ -103,21 +103,12 @@
       kelvinA * wet_radius_cubed +
       (hygroscopicity  - log_rel_humidity)* dry_radius_cubed * wet_radius +
       kelvinA * dry_radius_cubed;
-<<<<<<< HEAD
 //     const auto nans = isnan(wet_radius);
 //     vector_simd for (int i=0; i<HAERO_PACK_SIZE; ++i) {
 //       if (nans[i]) {
 //         result[i] = 0;
 //       }
 //     }
-=======
-    const auto nans = isnan(wet_radius);
-    vector_simd for (int i=0; i<HAERO_PACK_SIZE; ++i) {
-      if (nans[i]) {
-        result[i] = dry_radius[i];
-      }
-    }
->>>>>>> 4469992c
     return result;
   }
 
@@ -135,21 +126,12 @@
     T result = 4*log_rel_humidity*wet_radius*wet_radius_squared -
       3*kelvinA*wet_radius_squared +
       hygroscopicity*dry_radius_cubed - log_rel_humidity*dry_radius_cubed;
-<<<<<<< HEAD
 //     const auto nans = isnan(wet_radius);
 //     vector_disabled for (int i=0; i<HAERO_PACK_SIZE; ++i) {
 //       if (nans[i]) {
 //         result[i] = FLT_MAX;
 //       }
 //     }
-=======
-    const auto nans = isnan(wet_radius);
-    vector_disabled for (int i=0; i<HAERO_PACK_SIZE; ++i) {
-      if (nans[i]) {
-        result[i] = FloatingPoint<T>::zero_tol;
-      }
-    }
->>>>>>> 4469992c
     return result;
   }
 
