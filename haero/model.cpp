#include "haero/model.hpp"
#include "ekat/util/ekat_units.hpp"

#include <set>

#if HAERO_FORTRAN
// Functions for intializing the haero Fortran module.
extern "C" {

using haero::Real;

void haerotran_begin_init();
void haerotran_set_num_modes(int);
void haerotran_set_max_mode_species(int);
void haerotran_set_mode(int, const char*, Real, Real, Real);
void haerotran_set_aero_species(int, int, const char*, const char*,
                                Real, Real, Real);
void haerotran_set_num_gas_species(int);
void haerotran_set_gas_species(int, const char*, const char*,
                               Real, Real, Real);
void haerotran_set_num_levels(int);
void haerotran_end_init();
void haerotran_finalize();

}
#endif // HAERO_FORTRAN

namespace haero {

namespace {

#if HAERO_FORTRAN
// Indicates whether we have initialized the Haero Fortran helper module. Only
// one model gets to do this, so if more than one model instance has
// Fortran-backed processes, we encounter a fatal error.
bool initialized_fortran_ = false;

// Here are C strings that have been constructed from Fortran strings.
std::set<std::string>* fortran_strings_ = nullptr;

#endif // HAERO_FORTRAN

// Prognostic process types.
const ProcessType progProcessTypes[] = {
  ActivationProcess,
  CloudBorneWetRemovalProcess,
  CoagulationProcess,
  CondensationProcess,
  DryDepositionProcess,
  EmissionsProcess,
  NucleationProcess,
  ResuspensionProcess
};

// Diagnostic process types.
const ProcessType diagProcessTypes[] = {
  WaterUptakeProcess
};

} // anonymous namespace

Model::Model(
  const ModalAerosolConfig& modal_aerosol_config,
  const SelectedProcesses& selected_processes,
  int num_levels):
  modal_aerosol_config_(modal_aerosol_config),
  selected_processes_(selected_processes),
  num_levels_(num_levels),
  prog_processes_(),
  diag_processes_(),
  uses_fortran_(false)
{
  // Validate model parameters.
  validate();

  // Gather processes, and determine whether any of them are backed by Fortran.
  bool have_fortran_processes = gather_processes();

  // If we encountered a Fortran-backed process, attempt to initialize the
  // Haero Fortran helper module with our model data.
  if (have_fortran_processes) {
#if HAERO_FORTRAN
    init_fortran();
#endif // HAERO_FORTRAN
  }

  // Now we can initialize the processes.
  for (auto p: prog_processes_) {
    p.second->init(modal_aerosol_config_);
  }
  for (auto p: diag_processes_) {
    p.second->init(modal_aerosol_config_);
  }
}

Model::Model() {
}

Model::Model(const Model &model):
  modal_aerosol_config_(model.modal_aerosol_config_),
  selected_processes_(model.selected_processes_),
  num_levels_(model.num_levels_),
  prog_processes_(model.prog_processes_),
  diag_processes_(model.diag_processes_),
  uses_fortran_(model.uses_fortran_)
{}

Model* Model::ForUnitTests(
  const ModalAerosolConfig& modal_aerosol_config,
  int num_levels) {
  Model* model = new Model();
  model->modal_aerosol_config_ = modal_aerosol_config;
  model->num_levels_ = num_levels;
  model->uses_fortran_ = false;

  // Validate model parameters.
  model->validate();

  // Initialize Fortran
  model->init_fortran();

  return model;
}

Model::~Model() {
  for (auto p: prog_processes_) {
    delete p.second;
  }
  for (auto p: diag_processes_) {
    delete p.second;
  }

#if HAERO_FORTRAN
  // If we initialized the Haero Fortran module, we must finalize it.
  if (uses_fortran_) {
    haerotran_finalize();
    initialized_fortran_ = false;

    // Delete all relevant Fortran string instances.
    if (fortran_strings_ != nullptr) {
      delete fortran_strings_;
      fortran_strings_ = nullptr;
    }
  }
#endif // HAERO_FORTRAN
}

Prognostics* Model::create_prognostics(SpeciesColumnView int_aerosols,
                                       SpeciesColumnView cld_aerosols,
                                       SpeciesColumnView gases,
                                       ModalColumnView   modal_num_concs) const {
  std::vector<int> num_aero_species(modal_aerosol_config_.h_aerosol_modes.size());
  for (size_t m = 0; m < modal_aerosol_config_.h_aerosol_modes.size(); ++m) {
    const auto mode_species = modal_aerosol_config_.aerosol_species_for_mode(m);
    num_aero_species[m] = static_cast<int>(mode_species.size());
  }
  return new Prognostics(num_aero_species.size(), num_aero_species,
                         modal_aerosol_config_.h_gas_species.size(), num_levels_,
                         int_aerosols, cld_aerosols, gases, modal_num_concs);
}

DiagnosticsRegister* Model::create_diagnostics() const {
  // Create an empty Diagnostics object.
  std::vector<int> num_aero_species(modal_aerosol_config_.h_aerosol_modes.size());
  for (size_t m = 0; m < num_aero_species.size(); ++m) {
    const auto mode_species = modal_aerosol_config_.aerosol_species_for_mode(m);
    num_aero_species[m] = static_cast<int>(mode_species.size());
  }
<<<<<<< HEAD
  auto diags = new DiagnosticsRegister(num_aero_species.size(), num_aero_species,
                                       gas_species_.size(), num_levels_);
=======
  auto diags = new Diagnostics(num_aero_species.size(), num_aero_species,
                               modal_aerosol_config_.h_gas_species.size(),
                               num_levels_);
>>>>>>> 3651e7f9

  // Make sure that all diagnostic variables needed by the model's processes
  // are present.
  for (auto iter = diag_processes_.begin(); iter != diag_processes_.end(); ++iter) {
    iter->second->prepare(*diags);
  }

  return diags;
}

void Model::run_process(ProcessType type,
                        Real t, Real dt,
                        const Prognostics& prognostics,
                        const Atmosphere& atmosphere,
                        const Diagnostics& diagnostics,
                        Tendencies& tendencies) {
  auto iter = prog_processes_.find(type);
  EKAT_REQUIRE_MSG(iter != prog_processes_.end(),
                   "No process of the selected type is available!");
  EKAT_REQUIRE_MSG(iter->second != nullptr,
                   "Null process pointer encountered!");
  EKAT_REQUIRE_MSG(iter->second->type() == type,
                   "Invalid process type encountered!");
  iter->second->run(modal_aerosol_config_, t, dt, prognostics, atmosphere, diagnostics,
                    tendencies);
}

void Model::update_diagnostics(ProcessType type,
                               Real t,
                               const Prognostics& prognostics,
                               const Atmosphere& atmosphere,
                               Diagnostics& diagnostics) {
  auto iter = diag_processes_.find(type);
  EKAT_REQUIRE_MSG(iter != diag_processes_.end(),
                   "No process of the selected type is available!");
  EKAT_REQUIRE_MSG(iter->second != nullptr,
                   "Null process pointer encountered!");
  EKAT_REQUIRE_MSG(iter->second->type() == type,
                   "Invalid process type encountered!");
  iter->second->update(modal_aerosol_config_, t, prognostics, atmosphere, diagnostics);
}

const SelectedProcesses& Model::selected_processes() const {
  return selected_processes_;
}

void Model::init_fortran() {
#if HAERO_FORTRAN
  // If we've already initialized the Fortran module, this means that this is
  // not the first C++ model instance that has Fortran-backed processes. We
  // đon't allow this, since we've made assumptions in order to simplify
  // the process of implementing Fortran processes.
  EKAT_REQUIRE_MSG(not initialized_fortran_,
      "More than one C++ model includes Fortran-backed processes. This is not allowed!");

  // This series of calls sets things up in Haero's Fortran module.
  haerotran_begin_init();
  int num_modes = modal_aerosol_config_.h_aerosol_modes.size();
  haerotran_set_num_modes(num_modes);
  size_t max_species = 0;
  for (int m = 0; m < num_modes; ++m) {
    const auto mode_species = modal_aerosol_config_.aerosol_species_for_mode(m);
    max_species = std::max(max_species, mode_species.size());
  }
  haerotran_set_max_mode_species(max_species);
  for (int m = 0; m < num_modes; ++m) {
    const auto mode_species = modal_aerosol_config_.aerosol_species_for_mode(m);

    // Set the properties of mode i+1 (as indexed in Fortran).
    const auto& mode = modal_aerosol_config_.h_aerosol_modes[m];
    haerotran_set_mode(m+1, mode.name().c_str(), mode.min_diameter,
        mode.max_diameter, mode.mean_std_dev);

    // Set up aerosol species for this mode.
    int num_species = mode_species.size();
    for (int s = 0; s < num_species; ++s) {
      const auto& species = modal_aerosol_config_.h_aerosol_species[s];
      haerotran_set_aero_species(m+1, s+1, species.name().c_str(),
        species.symbol().c_str(), species.molecular_weight,
        species.crystalization_point, species.deliquescence_point);
    }
  }

  // Set up gas species.
  int num_gas_species = modal_aerosol_config_.h_gas_species.size();
  haerotran_set_num_gas_species(num_gas_species);
  for (int i = 0; i < num_gas_species; ++i) {
    const auto& species = modal_aerosol_config_.h_gas_species[i];
    haerotran_set_gas_species(i+1, species.name().c_str(),
        species.symbol().c_str(), species.molecular_weight,
        species.crystalization_point, species.deliquescence_point);
  }

  // Set dimensions.
  haerotran_set_num_levels(num_levels_);
  haerotran_end_init();

  // Okay, the Fortran module is initialized.
  initialized_fortran_ = true;
  uses_fortran_ = true;
#endif // HAERO_FORTRAN
}

bool Model::gather_processes() {

  // We determine whether we have Fortran-backed processes, and map the
  // aerosol process types to these processes. We don't initialize the processes
  // yet, because that requires that the Fortran representation of the Model
  // needs to be set up before that happens.
  bool have_fortran_processes = false;
  for (auto p: progProcessTypes) {
    PrognosticProcess* process = select_prognostic_process(p, selected_processes_);
#if HAERO_FORTRAN
    if (dynamic_cast<FPrognosticProcess*>(process) != nullptr) { // Fortran-backed!
      have_fortran_processes = true;
    }
#endif // HAERO_FORTRAN
    prog_processes_[p] = process;
  }

  for (auto p: diagProcessTypes) {
    DiagnosticProcess* process = select_diagnostic_process(p, selected_processes_);
#if HAERO_FORTRAN
    if (dynamic_cast<FPrognosticProcess*>(process) != nullptr) { // Fortran-backed!
      have_fortran_processes = true;
    }
#endif // HAERO_FORTRAN
    diag_processes_[p] = process;
  }

  return have_fortran_processes;
}

void Model::validate() {
  EKAT_REQUIRE_MSG(modal_aerosol_config_.h_aerosol_modes.size(),
    "Model: No modes were defined!");
  EKAT_REQUIRE_MSG(modal_aerosol_config_.h_aerosol_species.size(),
    "Model: No aerosol species were given!");
  EKAT_REQUIRE_MSG(modal_aerosol_config_.h_gas_species.size(),
    "Model: No gas species were given!");
  EKAT_REQUIRE_MSG((num_levels_ > 0), "Model: No vertical levels were specified!");
}

#if HAERO_FORTRAN
// Interoperable C functions for providing data to Fortran.
// See haero.F90 for details on how these functions are used.
extern "C" {

// Returns a newly-allocated C string for the given Fortran string pointer with
// the given length. Resources for this string are managed by the running model.
const char* new_c_string(char* f_str_ptr, int f_str_len) {
  if (fortran_strings_ == nullptr) {
    fortran_strings_ = new std::set<std::string>();
  }

  // Before we allocate any more strings, check to see whether we've already
  // got this one.
  std::string f_str(f_str_ptr, f_str_len);
  auto iter = fortran_strings_->find(f_str);
  if (iter != fortran_strings_->end()) { // got it!
    return iter->c_str();
  } else { // we need a new one
    auto inserted = fortran_strings_->insert(f_str);
    return inserted.first->c_str();
  }
}

} // extern "C"
#endif // HAERO_FORTRAN

}<|MERGE_RESOLUTION|>--- conflicted
+++ resolved
@@ -166,14 +166,9 @@
     const auto mode_species = modal_aerosol_config_.aerosol_species_for_mode(m);
     num_aero_species[m] = static_cast<int>(mode_species.size());
   }
-<<<<<<< HEAD
-  auto diags = new DiagnosticsRegister(num_aero_species.size(), num_aero_species,
-                                       gas_species_.size(), num_levels_);
-=======
   auto diags = new Diagnostics(num_aero_species.size(), num_aero_species,
                                modal_aerosol_config_.h_gas_species.size(),
                                num_levels_);
->>>>>>> 3651e7f9
 
   // Make sure that all diagnostic variables needed by the model's processes
   // are present.
