--- conflicted
+++ resolved
@@ -11,8 +11,7 @@
 
 namespace constants {
 
-/** @defgroup Physical_constants_double_precision_required Physical constants
-   (double_precision)
+/** @defgroup Physical_constants_double_precision_required Physical constants (double_precision)
 
     Force-double precision for constants in this group.
 
@@ -26,15 +25,14 @@
 static constexpr double boltzmann = 1.380649e-23;
 /// @}
 
-/** @defgroup Physical_constants_single_precision_allowed Physical constants
-   (working_precision)
+/** @defgroup Physical_constants_single_precision_allowed Physical constants (working_precision)
 
     Configurable precision (single or double) constants.
 
     @{
 */
 /// Universal gas constant [J/(K mol)]
-static constexpr Real r_gas = avogadro * boltzmann;
+static constexpr Real r_gas = avogadro*boltzmann;
 
 /// acceleration of gravity [m/s^2]
 static constexpr Real gravity = 9.80616;
@@ -67,8 +65,7 @@
 static constexpr Real molec_diffusion_dry_air = 20.1;
 
 /// Water-to-dry-air weight ratio [-]
-static constexpr Real weight_ratio_h2o_air =
-    molec_weight_h2o / molec_weight_dry_air;
+static constexpr Real weight_ratio_h2o_air = molec_weight_h2o / molec_weight_dry_air;
 
 /// Latent heat of evaporation [J/kg]
 static constexpr Real latent_heat_evap = 2.501e6;
@@ -93,12 +90,8 @@
 
 /// @}
 
-}  // namespace constants
+} // namespace constants
 
-<<<<<<< HEAD
-}  // namespace haero
-=======
 } // namespace haero
 // clang-format on
->>>>>>> ce804bf0
 #endif