--- conflicted
+++ resolved
@@ -19,17 +19,12 @@
   Mode() :
     min_diameter(0),
     max_diameter(0),
-<<<<<<< HEAD
-    mean_std_dev(0)
+    mean_std_dev(0),
+    deliquesence_pt(0),
+    crystallization_pt(0),
   { 
     name_view[0]='\0';
   }
-=======
-    mean_std_dev(0),
-    deliquesence_pt(0),
-    crystallization_pt(0),
-    name_view() {}
->>>>>>> 8ecf2769
   /// Creates a new aerosol particle mode.
   /// @param [in] name A unique name for this mode.
   /// @param [in] min_diameter The minimum diameter for particles that belong
@@ -47,37 +42,27 @@
        Real crystal_pt):
     min_diameter(min_diameter),
     max_diameter(max_diameter),
-<<<<<<< HEAD
-    mean_std_dev(mean_std_dev)
+    mean_std_dev(mean_std_dev),
+    deliquesence_pt(deliq_pt),
+    crystallization_pt(crystal_pt),
+    name_view(name)
   {
     EKAT_ASSERT(name.size() < 100);
     strncpy(name_view, name.c_str(), 100);
   }
-=======
-    mean_std_dev(mean_std_dev),
-    deliquesence_pt(deliq_pt),
-    crystallization_pt(crystal_pt),
-    name_view(name)
-     {}
->>>>>>> 8ecf2769
 
   KOKKOS_INLINE_FUNCTION
   Mode(const Mode &m):
     min_diameter(m.min_diameter),
     max_diameter(m.max_diameter),
-<<<<<<< HEAD
-    mean_std_dev(m.mean_std_dev)
+    mean_std_dev(m.mean_std_dev),
+    deliquesence_pt(m.deliquesence_pt),
+    crystallization_pt(m.crystallization_pt),
+    name_view(m.name_view)
   {
     for (int i=0; i<100; ++i) 
       name_view[i] = m.name_view[i];
   }
-=======
-    mean_std_dev(m.mean_std_dev),
-    deliquesence_pt(m.deliquesence_pt),
-    crystallization_pt(m.crystallization_pt),
-    name_view(m.name_view)
-    {}
->>>>>>> 8ecf2769
 
   /// Constructor can be called on device.
   KOKKOS_INLINE_FUNCTION
