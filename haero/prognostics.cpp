--- conflicted
+++ resolved
@@ -4,73 +4,6 @@
 
 namespace haero {
 
-<<<<<<< HEAD
-Prognostics::Prognostics(int num_aerosol_modes,
-                         view_1d_int_type num_aerosol_species, int num_gases,
-                         int num_levels, SpeciesColumnView int_aerosols,
-                         SpeciesColumnView cld_aerosols,
-                         ModeColumnView int_mode_num_mix_ratios_,
-                         ModeColumnView cld_mode_num_mix_ratios_,
-                         SpeciesColumnView gases_)
-    : interstitial_aerosols(int_aerosols),
-      cloud_aerosols(cld_aerosols),
-      interstitial_num_mix_ratios(int_mode_num_mix_ratios_),
-      cloud_num_mix_ratios(cld_mode_num_mix_ratios_),
-      gases(gases_),
-      num_aero_species_(num_aerosol_species),
-      num_aero_populations_(0),
-      num_gases_(num_gases),
-      num_levels_(num_levels) {
-  // Count up the mode/species combinations.
-  for (int m = 0; m < num_aerosol_species.extent(0); ++m) {
-    num_aero_populations_ += num_aerosol_species(m);
-  }
-  EKAT_REQUIRE_MSG(
-      num_aerosol_modes == num_aerosol_species.size(),
-      "num_aerosol_species must be a vector of length " << num_aerosol_modes);
-  int num_vert_packs = PackInfo::num_packs(num_levels_);
-  const int int_aerosols_extent_0 = int_aerosols.extent(0);
-  const int int_aerosols_extent_1 = int_aerosols.extent(1);
-  const int cld_aerosols_extent_0 = cld_aerosols.extent(0);
-  const int cld_aerosols_extent_1 = cld_aerosols.extent(1);
-  const int gases_extent_0 = gases.extent(0);
-  const int gases_extent_1 = gases.extent(1);
-  const int interstitial_num_mix_ratios_extent_0 =
-      interstitial_num_mix_ratios.extent(0);
-  const int interstitial_num_mix_ratios_extent_1 =
-      interstitial_num_mix_ratios.extent(1);
-  const int cloud_num_mix_ratios_extent_0 = cloud_num_mix_ratios.extent(0);
-  const int cloud_num_mix_ratios_extent_1 = cloud_num_mix_ratios.extent(1);
-  EKAT_REQUIRE_MSG(
-      int_aerosols_extent_0 == num_aero_populations_,
-      "int_aerosols must have extent(0) == " << num_aero_populations_);
-  EKAT_REQUIRE_MSG(int_aerosols_extent_1 == num_vert_packs,
-                   "int_aerosols must have extent(1) == " << num_vert_packs);
-  EKAT_REQUIRE_MSG(
-      cld_aerosols_extent_0 == num_aero_populations_,
-      "cld_aerosols must have extent(0) == " << num_aero_populations_);
-  EKAT_REQUIRE_MSG(cld_aerosols_extent_1 == num_vert_packs,
-                   "cld_aerosols must have extent(1) == " << num_vert_packs);
-  EKAT_REQUIRE_MSG(gases_extent_0 == num_gases_,
-                   "gases must have extent(0) == " << num_gases_);
-  EKAT_REQUIRE_MSG(gases_extent_1 == num_vert_packs,
-                   "gases must have extent(1) == " << num_vert_packs);
-  EKAT_REQUIRE_MSG(interstitial_num_mix_ratios_extent_0 == num_aerosol_modes,
-                   "interstitial_num_mix_ratios must have extent(0) == "
-                       << num_aerosol_modes);
-  EKAT_REQUIRE_MSG(
-      interstitial_num_mix_ratios_extent_1 == num_vert_packs,
-      "interstitial_num_mix_ratios must have extent(1) == " << num_vert_packs);
-  EKAT_REQUIRE_MSG(
-      cloud_num_mix_ratios_extent_0 == num_aerosol_modes,
-      "cloud_num_mix_ratios must have extent(0) == " << num_aerosol_modes);
-  EKAT_REQUIRE_MSG(
-      cloud_num_mix_ratios_extent_1 == num_vert_packs,
-      "cloud_num_mix_ratios must have extent(1) == " << num_vert_packs);
-}
-
-=======
->>>>>>> 4d518cc1
 Prognostics::Prognostics(
     int num_aerosol_modes, const std::vector<int>& num_aerosol_species,
     int num_gases, int num_levels, SpeciesColumnView int_aerosols,
